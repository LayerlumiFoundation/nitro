//
// Copyright 2021, Offchain Labs, Inc. All rights reserved.
//

package arbos

import (
	"encoding/binary"
	"fmt"
	"math"
	"math/big"
	"strconv"

	"github.com/offchainlabs/arbstate/arbos/arbosState"

	"github.com/ethereum/go-ethereum/common"
	"github.com/ethereum/go-ethereum/core"
	"github.com/ethereum/go-ethereum/core/state"
	"github.com/ethereum/go-ethereum/core/types"
	"github.com/ethereum/go-ethereum/core/vm"
	"github.com/ethereum/go-ethereum/log"
	"github.com/ethereum/go-ethereum/params"
	"github.com/ethereum/go-ethereum/trie"
)

// set by the precompile module, to avoid a package dependence cycle
var ArbRetryableTxAddress common.Address
var RedeemScheduledEventID common.Hash

func createNewHeader(prevHeader *types.Header, l1info *L1Info, state *arbosState.ArbosState) *types.Header {
	baseFee, err := state.GasPriceWei()
	state.Restrict(err)

	var lastBlockHash common.Hash
	blockNumber := big.NewInt(0)
	timestamp := uint64(0)
	coinbase := common.Address{}
	if l1info != nil {
		timestamp = l1info.l1Timestamp.Uint64()
		coinbase = l1info.poster
	}
	if prevHeader != nil {
		lastBlockHash = prevHeader.Hash()
		blockNumber.Add(prevHeader.Number, big.NewInt(1))
		if timestamp < prevHeader.Time {
			timestamp = prevHeader.Time
		}
	}
	return &types.Header{
		ParentHash:  lastBlockHash,
		UncleHash:   [32]byte{},
		Coinbase:    coinbase,
		Root:        [32]byte{},  // Filled in later
		TxHash:      [32]byte{},  // Filled in later
		ReceiptHash: [32]byte{},  // Filled in later
		Bloom:       [256]byte{}, // Filled in later
		Difficulty:  big.NewInt(1),
		Number:      blockNumber,
		GasLimit:    arbosState.PerBlockGasLimit,
		GasUsed:     0,
		Time:        timestamp,
		Extra:       []byte{},   // Unused
		MixDigest:   [32]byte{}, // Unused
		Nonce:       [8]byte{},  // Filled in later
		BaseFee:     baseFee,
	}
}

func ProduceBlock(
	message *L1IncomingMessage,
	delayedMessagesRead uint64,
	lastBlockHeader *types.Header,
	statedb *state.StateDB,
	chainContext core.ChainContext,
	chainConfig *params.ChainConfig,
) (*types.Block, types.Receipts) {

	txes, err := message.ParseL2Transactions(chainConfig.ChainID)
	if err != nil {
		log.Warn("error parsing incoming message", "err", err)
		txes = types.Transactions{}
	}

	poster := message.Header.Poster

	l1Info := &L1Info{
		poster:        poster,
		l1BlockNumber: message.Header.BlockNumber.Big(),
		l1Timestamp:   message.Header.Timestamp.Big(),
	}

	state := arbosState.OpenSystemArbosState(statedb)
	gasLeft, _ := state.CurrentPerBlockGasLimit()
	header := createNewHeader(lastBlockHeader, l1Info, state)
	signer := types.MakeSigner(chainConfig, header.Number)

	complete := types.Transactions{}
	receipts := types.Receipts{}
	gasPrice := header.BaseFee
	time := header.Time

	redeems := types.Transactions{}

	// We'll check that the block can fit each message, so this pool is set to not run out
	gethGas := core.GasPool(1 << 63)

	for len(txes) > 0 || len(redeems) > 0 {
		// repeatedly process the next tx, doing redeems created along the way in FIFO order
		retryableState := state.RetryableState()

		var tx *types.Transaction
		if len(redeems) > 0 {
			tx = redeems[0]
			redeems = redeems[1:]

			retry, ok := (tx.GetInner()).(*types.ArbitrumRetryTx)
			if !ok {
				panic("retryable tx is somehow not a retryable")
			}
			retryable, _ := retryableState.OpenRetryable(retry.TicketId, time)
			if retryable == nil {
				// retryable was already deleted, so just refund the gas
				retryGas := new(big.Int).SetUint64(retry.Gas)
				gasGiven := new(big.Int).Mul(retryGas, gasPrice)
				statedb.AddBalance(retry.RefundTo, gasGiven)
				continue
			}
		} else {
			tx = txes[0]
			txes = txes[1:]
		}

		sender, err := signer.Sender(tx)
		if err != nil {
			continue
		}

		aggregator := &poster

		if !isAggregated(*aggregator, sender) {
			aggregator = nil
		}

		var dataGas uint64 = 0
		if gasPrice.Sign() > 0 {
			dataGas = math.MaxUint64
			pricing := state.L1PricingState()
			posterCost, _ := pricing.PosterDataCost(sender, aggregator, tx.Data())
			posterCostInL2Gas := new(big.Int).Div(posterCost, gasPrice)
			if posterCostInL2Gas.IsUint64() {
				dataGas = posterCostInL2Gas.Uint64()
			} else {
				log.Error("Could not get poster cost in L2 terms", posterCost, gasPrice)
			}
		}

		if dataGas > tx.Gas() {
			// this txn is going to be rejected later
			dataGas = 0
		}

		computeGas := tx.Gas() - dataGas

		if computeGas > gasLeft {
			continue
		}

		snap := statedb.Snapshot()
		statedb.Prepare(tx.Hash(), len(receipts)) // the number of successful state transitions

		gasLeft -= computeGas
		gasPool := gethGas

		receipt, err := core.ApplyTransaction(
			chainConfig,
			chainContext,
			&header.Coinbase,
			&gasPool,
			statedb,
			header,
			tx,
			&header.GasUsed,
			vm.Config{},
		)
		if err != nil {
			// Ignore this transaction if it's invalid under our more lenient state transaction function
			statedb.RevertToSnapshot(snap)
			continue
		}

		if gasPool > gethGas {
			delta := strconv.FormatUint(gasPool.Gas()-gethGas.Gas(), 10)
			panic("ApplyTransaction() gave back " + delta + " gas")
		}

		gasUsed := gethGas.Gas() - gasPool.Gas()
		gethGas = gasPool

		if gasUsed > computeGas {
			delta := strconv.FormatUint(gasUsed-computeGas, 10)
			panic("ApplyTransaction() used " + delta + " more gas than it should have")
		}

		for _, txLog := range receipt.Logs {
			if txLog.Address == ArbRetryableTxAddress && txLog.Topics[0] == RedeemScheduledEventID {

				ticketId := txLog.Topics[1]
				retryable, _ := state.RetryableState().OpenRetryable(ticketId, time)

				from, _ := retryable.From()
				to, _ := retryable.To()
				value, _ := retryable.Callvalue()
				data, _ := retryable.Calldata()

<<<<<<< HEAD
				redeem := retryable.MakeTx(
					chainConfig.ChainID,
					txLog.Topics[2],
					gasPrice,
					common.BytesToHash(txLog.Data[32:64]).Big().Uint64(),
					ticketId,
					common.BytesToAddress(txLog.Data[64:96]),
				)
				redeems = append(redeems, redeem)
=======
				reedem := types.NewTx(&types.ArbitrumRetryTx{
					ArbitrumContractTx: types.ArbitrumContractTx{
						ChainId:   chainConfig.ChainID,
						RequestId: txLog.Topics[2],
						From:      from,
						GasPrice:  gasPrice,
						Gas:       common.BytesToHash(txLog.Data[32:64]).Big().Uint64(),
						To:        to,
						Value:     value,
						Data:      data,
					},
					TicketId: ticketId,
					RefundTo: common.BytesToAddress(txLog.Data[64:96]),
				})

				redeems = append(redeems, reedem)
>>>>>>> bb7f0c92
			}
		}

		complete = append(complete, tx)
		receipts = append(receipts, receipt)
		gasLeft -= gasUsed
	}

	binary.BigEndian.PutUint64(header.Nonce[:], delayedMessagesRead)
	header.Root = statedb.IntermediateRoot(true)

	// Touch up the block hashes in receipts
	tmpBlock := types.NewBlock(header, complete, nil, receipts, trie.NewStackTrie(nil))
	blockHash := tmpBlock.Hash()

	for _, receipt := range receipts {
		receipt.BlockHash = blockHash
		for _, txLog := range receipt.Logs {
			txLog.BlockHash = blockHash
		}
	}

	state.UpgradeArbosVersionIfNecessary(header.Time)

	FinalizeBlock(header, complete, receipts, statedb)
	header.Root = statedb.IntermediateRoot(true)

	block := types.NewBlock(header, complete, nil, receipts, trie.NewStackTrie(nil))

	if len(block.Transactions()) != len(receipts) {
		panic(fmt.Sprintf("Block has %d txes but %d receipts", len(block.Transactions()), len(receipts)))
	}

	return block, receipts
}

func FinalizeBlock(header *types.Header, txs types.Transactions, receipts types.Receipts, statedb *state.StateDB) {
	if header != nil {
		state := arbosState.OpenSystemArbosState(statedb)
		state.SetLastTimestampSeen(header.Time)
		_ = state.RetryableState().TryToReapOneRetryable(header.Time)

		maxSafePrice := new(big.Int).Mul(header.BaseFee, big.NewInt(2))
		state.SetMaxGasPriceWei(maxSafePrice)

		// write send merkle accumulator hash into extra data field of the header
		root, _ := state.SendMerkleAccumulator().Root()
		header.Extra = root.Bytes()
	}
}<|MERGE_RESOLUTION|>--- conflicted
+++ resolved
@@ -207,12 +207,6 @@
 				ticketId := txLog.Topics[1]
 				retryable, _ := state.RetryableState().OpenRetryable(ticketId, time)
 
-				from, _ := retryable.From()
-				to, _ := retryable.To()
-				value, _ := retryable.Callvalue()
-				data, _ := retryable.Calldata()
-
-<<<<<<< HEAD
 				redeem := retryable.MakeTx(
 					chainConfig.ChainID,
 					txLog.Topics[2],
@@ -222,24 +216,6 @@
 					common.BytesToAddress(txLog.Data[64:96]),
 				)
 				redeems = append(redeems, redeem)
-=======
-				reedem := types.NewTx(&types.ArbitrumRetryTx{
-					ArbitrumContractTx: types.ArbitrumContractTx{
-						ChainId:   chainConfig.ChainID,
-						RequestId: txLog.Topics[2],
-						From:      from,
-						GasPrice:  gasPrice,
-						Gas:       common.BytesToHash(txLog.Data[32:64]).Big().Uint64(),
-						To:        to,
-						Value:     value,
-						Data:      data,
-					},
-					TicketId: ticketId,
-					RefundTo: common.BytesToAddress(txLog.Data[64:96]),
-				})
-
-				redeems = append(redeems, reedem)
->>>>>>> bb7f0c92
 			}
 		}
 
