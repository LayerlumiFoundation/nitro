// SPDX-License-Identifier: Apache-2.0

/*
 * Copyright 2021, Offchain Labs, Inc.
 *
 * Licensed under the Apache License, Version 2.0 (the "License");
 * you may not use this file except in compliance with the License.
 * You may obtain a copy of the License at
 *
 *    http://www.apache.org/licenses/LICENSE-2.0
 *
 * Unless required by applicable law or agreed to in writing, software
 * distributed under the License is distributed on an "AS IS" BASIS,
 * WITHOUT WARRANTIES OR CONDITIONS OF ANY KIND, either express or implied.
 * See the License for the specific language governing permissions and
 * limitations under the License.
 */

pragma solidity ^0.8.0;

import "./RollupLib.sol";
import "../bridge/ISequencerInbox.sol";
import "../bridge/IOutbox.sol";

interface IRollupUser {
    function initialize(address stakeToken) external;

    function returnOldDeposit(address stakerAddress) external;

    function requireUnresolved(uint256 nodeNum) external view;

    function requireUnresolvedExists() external view;

    function countStakedZombies(uint64 nodeNum) external view returns (uint256);
}

interface IRollupAdmin {
    event OwnerFunctionCalled(uint256 indexed id);

    function initialize(
        Config calldata config,
        ContractDependencies calldata connectedContracts
    ) external;

    /**
     * @notice Add a contract authorized to put messages into this rollup's inbox
     * @param _outbox Outbox contract to add
     */
    function setOutbox(IOutbox _outbox) external;

    /**
     * @notice Disable an old outbox from interacting with the bridge
     * @param _outbox Outbox contract to remove
     */
    function removeOldOutbox(address _outbox) external;

    /**
     * @notice Enable or disable an inbox contract
     * @param _inbox Inbox contract to add or remove
     * @param _enabled New status of inbox
     */
    function setInbox(address _inbox, bool _enabled) external;

    /**
     * @notice Pause interaction with the rollup contract
     */
    function pause() external;

    /**
     * @notice Resume interaction with the rollup contract
     */
    function resume() external;

    /**
     * @notice Set the addresses of the validator whitelist
     * @dev It is expected that both arrays are same length, and validator at
     * position i corresponds to the value at position i
     * @param _validator addresses to set in the whitelist
     * @param _val value to set in the whitelist for corresponding address
     */
    function setValidator(address[] memory _validator, bool[] memory _val)
        external;

    /**
     * @notice Set a new owner address for the rollup proxy
     * @param newOwner address of new rollup owner
     */
    function setOwner(address newOwner) external;

    /**
     * @notice Set minimum assertion period for the rollup
     * @param newPeriod new minimum period for assertions
     */
    function setMinimumAssertionPeriod(uint256 newPeriod) external;

    /**
     * @notice Set number of blocks until a node is considered confirmed
     * @param newConfirmPeriod new number of blocks until a node is confirmed
     */
    function setConfirmPeriodBlocks(uint64 newConfirmPeriod) external;

    /**
     * @notice Set number of extra blocks after a challenge
     * @param newExtraTimeBlocks new number of blocks
     */
    function setExtraChallengeTimeBlocks(uint64 newExtraTimeBlocks) external;

    /**
     * @notice Set base stake required for an assertion
     * @param newBaseStake maximum avmgas to be used per block
     */
    function setBaseStake(uint256 newBaseStake) external;

    /**
     * @notice Set the token used for stake, where address(0) == eth
     * @dev Before changing the base stake token, you might need to change the
     * implementation of the Rollup User logic!
     * @param newStakeToken address of token used for staking
     */
    function setStakeToken(address newStakeToken) external;

    /**
     * @notice Set max time variation from actual time for sequencer inbox
     * @param maxTimeVariation the maximum time variation parameters
     */
    function setSequencerInboxMaxTimeVariation(
        ISequencerInbox.MaxTimeVariation memory maxTimeVariation
    ) external;

    /**
     * @notice Set execution bisection degree
     * @param newChallengeExecutionBisectionDegree execution bisection degree
     */
    function setChallengeExecutionBisectionDegree(
        uint256 newChallengeExecutionBisectionDegree
    ) external;

    /**
     * @notice Updates whether an address is authorized to be a batch poster at the sequencer inbox
     * @param addr the address
     * @param isBatchPoster if the specified address should be authorized as a batch poster
     */
    function setIsBatchPoster(address addr, bool isBatchPoster) external;

    /**
     * @notice Upgrades the implementation of a beacon controlled by the rollup
     * @param beacon address of beacon to be upgraded
     * @param newImplementation new address of implementation
     */
    function upgradeBeacon(address beacon, address newImplementation) external;

    function forceResolveChallenge(
        address[] memory stackerA,
        address[] memory stackerB
    ) external;

    function forceRefundStaker(address[] memory stacker) external;

    function forceCreateNode(
        uint64 prevNode,
        uint256 prevNodeInboxMaxCount,
        RollupLib.Assertion memory assertion,
        bytes32 expectedNodeHash
    ) external;

    function forceConfirmNode(
        uint64 nodeNum,
        bytes32 blockHash,
        bytes32 sendRoot
    ) external;

<<<<<<< HEAD
    function setLoserStakeEscrow(address newLoserStakerEscrow) external;
=======
    /**
     * @notice Set the proving WASM module root
     * @param newWasmModuleRoot new module root
     */
    function setWasmModuleRoot(bytes32 newWasmModuleRoot) external;
>>>>>>> aa55a504
}<|MERGE_RESOLUTION|>--- conflicted
+++ resolved
@@ -169,13 +169,11 @@
         bytes32 sendRoot
     ) external;
 
-<<<<<<< HEAD
     function setLoserStakeEscrow(address newLoserStakerEscrow) external;
-=======
+
     /**
      * @notice Set the proving WASM module root
      * @param newWasmModuleRoot new module root
      */
     function setWasmModuleRoot(bytes32 newWasmModuleRoot) external;
->>>>>>> aa55a504
 }