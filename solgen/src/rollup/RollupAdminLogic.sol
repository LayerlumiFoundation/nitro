--- conflicted
+++ resolved
@@ -44,7 +44,7 @@
         // A little over 15 minutes
         minimumAssertionPeriod = 75;
         challengeExecutionBisectionDegree = 400;
-        
+
         // the owner can't access the rollup user facet where escrow is redeemable
         require(config.loserStakeEscrow != _getAdmin(), "INVALID_ESCROW_ADMIN");
         // this next check shouldn't be an issue if the owner controls an AdminProxy
@@ -139,12 +139,12 @@
 
     /// @notice allows the admin to upgrade the primary logic contract (ie rollup admin logic, aka this)
     /// @dev this function doesn't revert as this primary logic contract is only
-    /// reachable by the proxy's admin 
+    /// reachable by the proxy's admin
     function _authorizeUpgrade(address newImplementation) internal override {}
 
     /// @notice allows the admin to upgrade the secondary logic contract (ie rollup user logic)
     /// @dev this function doesn't revert as this primary logic contract is only
-    /// reachable by the proxy's admin 
+    /// reachable by the proxy's admin
     function _authorizeSecondaryUpgrade(address newImplementation) internal override {}
 
     /**
@@ -319,20 +319,20 @@
         emit OwnerFunctionCalled(24);
     }
 
-<<<<<<< HEAD
     function setLoserStakeEscrow(address newLoserStakerEscrow) external override {
         // escrow holder can't be proxy admin, since escrow is only redeemable through
         // the primary user logic contract
         require(newLoserStakerEscrow != _getAdmin(), "INVALID_ESCROW");
         loserStakeEscrow = newLoserStakerEscrow;
-=======
+        emit OwnerFunctionCalled(25);
+    }
+
     /**
      * @notice Set the proving WASM module root
      * @param newWasmModuleRoot new module root
      */
     function setWasmModuleRoot(bytes32 newWasmModuleRoot) external override {
         wasmModuleRoot = newWasmModuleRoot;
->>>>>>> aa55a504
-        emit OwnerFunctionCalled(25);
+        emit OwnerFunctionCalled(26);
     }
 }