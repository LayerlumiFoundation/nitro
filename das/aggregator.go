// Copyright 2021-2022, Offchain Labs, Inc.
// For license information, see https://github.com/nitro/blob/master/LICENSE

package das

import (
	"bytes"
	"context"
	"errors"
	"fmt"
	"math/bits"
	"time"

	flag "github.com/spf13/pflag"

	"github.com/ethereum/go-ethereum/common"
	"github.com/ethereum/go-ethereum/log"
	"github.com/ethereum/go-ethereum/metrics"

	"github.com/offchainlabs/nitro/arbstate"
	"github.com/offchainlabs/nitro/arbutil"
	"github.com/offchainlabs/nitro/blsSignatures"
	"github.com/offchainlabs/nitro/das/dastree"
	"github.com/offchainlabs/nitro/solgen/go/bridgegen"
	"github.com/offchainlabs/nitro/util/contracts"
	"github.com/offchainlabs/nitro/util/pretty"
)

type AggregatorConfig struct {
	Enable        bool   `koanf:"enable"`
	AssumedHonest int    `koanf:"assumed-honest"`
	Backends      string `koanf:"backends"`
}

var DefaultAggregatorConfig = AggregatorConfig{
	AssumedHonest: 0,
	Backends:      "",
}

var BatchToDasFailed = errors.New("unable to batch to DAS")

func AggregatorConfigAddOptions(prefix string, f *flag.FlagSet) {
	f.Bool(prefix+".enable", DefaultAggregatorConfig.Enable, "enable storage/retrieval of sequencer batch data from a list of RPC endpoints; this should only be used by the batch poster and not in combination with other DAS storage types")
	f.Int(prefix+".assumed-honest", DefaultAggregatorConfig.AssumedHonest, "Number of assumed honest backends (H). If there are N backends, K=N+1-H valid responses are required to consider an Store request to be successful.")
	f.String(prefix+".backends", DefaultAggregatorConfig.Backends, "JSON RPC backend configuration")
}

type Aggregator struct {
	config         AggregatorConfig
	services       []ServiceDetails
	requestTimeout time.Duration

	// calculated fields
	requiredServicesForStore       int
	maxAllowedServiceStoreFailures int
	keysetHash                     [32]byte
	keysetBytes                    []byte
	addrVerifier                   *contracts.AddressVerifier
}

type ServiceDetails struct {
	service     DataAvailabilityServiceWriter
	pubKey      blsSignatures.PublicKey
	signersMask uint64
	metricName  string
}

func (s *ServiceDetails) String() string {
	return fmt.Sprintf("ServiceDetails{service: %v, signersMask %d}", s.service, s.signersMask)
}

func NewServiceDetails(service DataAvailabilityServiceWriter, pubKey blsSignatures.PublicKey, signersMask uint64, metricName string) (*ServiceDetails, error) {
	if bits.OnesCount64(signersMask) != 1 {
		return nil, fmt.Errorf("tried to configure backend DAS %v with invalid signersMask %X", service, signersMask)
	}
	return &ServiceDetails{
		service:     service,
		pubKey:      pubKey,
		signersMask: signersMask,
		metricName:  metricName,
	}, nil
}

func NewAggregator(ctx context.Context, config DataAvailabilityConfig, services []ServiceDetails) (*Aggregator, error) {
	if config.ParentChainNodeURL == "none" {
		return NewAggregatorWithSeqInboxCaller(config, services, nil)
	}
	l1client, err := GetL1Client(ctx, config.ParentChainConnectionAttempts, config.ParentChainNodeURL)
	if err != nil {
		return nil, err
	}
	seqInboxAddress, err := OptionalAddressFromString(config.SequencerInboxAddress)
	if err != nil {
		return nil, err
	}
	if seqInboxAddress == nil {
		return NewAggregatorWithSeqInboxCaller(config, services, nil)
	}
	return NewAggregatorWithL1Info(config, services, l1client, *seqInboxAddress)
}

func NewAggregatorWithL1Info(
	config DataAvailabilityConfig,
	services []ServiceDetails,
	l1client arbutil.L1Interface,
	seqInboxAddress common.Address,
) (*Aggregator, error) {
	seqInboxCaller, err := bridgegen.NewSequencerInboxCaller(seqInboxAddress, l1client)
	if err != nil {
		return nil, err
	}
	return NewAggregatorWithSeqInboxCaller(config, services, seqInboxCaller)
}

func NewAggregatorWithSeqInboxCaller(
	config DataAvailabilityConfig,
	services []ServiceDetails,
	seqInboxCaller *bridgegen.SequencerInboxCaller,
) (*Aggregator, error) {

	keysetHash, keysetBytes, err := KeysetHashFromServices(services, uint64(config.RPCAggregator.AssumedHonest))
	if err != nil {
		return nil, err
	}

	var addrVerifier *contracts.AddressVerifier
	if seqInboxCaller != nil {
		addrVerifier = contracts.NewAddressVerifier(seqInboxCaller)
	}

	return &Aggregator{
		config:                         config.RPCAggregator,
		services:                       services,
		requestTimeout:                 config.RequestTimeout,
		requiredServicesForStore:       len(services) + 1 - config.RPCAggregator.AssumedHonest,
		maxAllowedServiceStoreFailures: config.RPCAggregator.AssumedHonest - 1,
		keysetHash:                     keysetHash,
<<<<<<< HEAD
		keysetBytes:                    ksBuf.Bytes(),
		addrVerifier:                   addrVerifier,
=======
		keysetBytes:                    keysetBytes,
		bpVerifier:                     bpVerifier,
>>>>>>> be635cfc
	}, nil
}

type storeResponse struct {
	details ServiceDetails
	sig     blsSignatures.Signature
	err     error
}

// Store calls Store on each backend DAS in parallel and collects responses.
// If there were at least K responses then it aggregates the signatures and
// signersMasks from each DAS together into the DataAvailabilityCertificate
// then Store returns immediately. If there were any backend Store subroutines
// that were still running when Aggregator.Store returns, they are allowed to
// continue running until the context is canceled (eg via TimeoutWrapper),
// with their results discarded.
//
// If Store gets enough errors that K successes is impossible, then it stops early
// and returns an error.
//
// If Store gets not enough successful responses by the time its context is canceled
// (eg via TimeoutWrapper) then it also returns an error.
//
// If Sequencer Inbox contract details are provided when a das.Aggregator is
// constructed, calls to Store(...) will try to verify the passed-in data's signature
// is from the batch poster. If the contract details are not provided, then the
// signature is not checked, which is useful for testing.
func (a *Aggregator) Store(ctx context.Context, message []byte, timeout uint64, sig []byte) (*arbstate.DataAvailabilityCertificate, error) {
	log.Trace("das.Aggregator.Store", "message", pretty.FirstFewBytes(message), "timeout", time.Unix(int64(timeout), 0), "sig", pretty.FirstFewBytes(sig))
	if a.addrVerifier != nil {
		actualSigner, err := DasRecoverSigner(message, timeout, sig)
		if err != nil {
			return nil, err
		}
		isBatchPosterOrSequencer, err := a.addrVerifier.IsBatchPosterOrSequencer(ctx, actualSigner)
		if err != nil {
			return nil, err
		}
		if !isBatchPosterOrSequencer {
			return nil, errors.New("store request not properly signed")
		}
	}

	responses := make(chan storeResponse, len(a.services))

	expectedHash := dastree.Hash(message)
	for _, d := range a.services {
		go func(ctx context.Context, d ServiceDetails) {
			storeCtx, cancel := context.WithTimeout(ctx, a.requestTimeout)
			const metricBase string = "arb/das/rpc/aggregator/store"
			var metricWithServiceName = metricBase + "/" + d.metricName
			defer cancel()
			incFailureMetric := func() {
				metrics.GetOrRegisterCounter(metricWithServiceName+"/error/total", nil).Inc(1)
				metrics.GetOrRegisterCounter(metricBase+"/error/all/total", nil).Inc(1)
			}

			cert, err := d.service.Store(storeCtx, message, timeout, sig)
			if err != nil {
				incFailureMetric()
				if errors.Is(err, context.DeadlineExceeded) {
					metrics.GetOrRegisterCounter(metricWithServiceName+"/error/timeout/total", nil).Inc(1)
				} else {
					metrics.GetOrRegisterCounter(metricWithServiceName+"/error/client/total", nil).Inc(1)
				}
				responses <- storeResponse{d, nil, err}
				return
			}

			verified, err := blsSignatures.VerifySignature(
				cert.Sig, cert.SerializeSignableFields(), d.pubKey,
			)
			if err != nil {
				incFailureMetric()
				metrics.GetOrRegisterCounter(metricWithServiceName+"/error/bad_response/total", nil).Inc(1)
				responses <- storeResponse{d, nil, err}
				return
			}
			if !verified {
				incFailureMetric()
				metrics.GetOrRegisterCounter(metricWithServiceName+"/error/bad_response/total", nil).Inc(1)
				responses <- storeResponse{d, nil, errors.New("signature verification failed")}
				return
			}

			// SignersMask from backend DAS is ignored.

			if cert.DataHash != expectedHash {
				incFailureMetric()
				metrics.GetOrRegisterCounter(metricWithServiceName+"/error/bad_response/total", nil).Inc(1)
				responses <- storeResponse{d, nil, errors.New("hash verification failed")}
				return
			}
			if cert.Timeout != timeout {
				incFailureMetric()
				metrics.GetOrRegisterCounter(metricWithServiceName+"/error/bad_response/total", nil).Inc(1)
				responses <- storeResponse{d, nil, fmt.Errorf("timeout was %d, expected %d", cert.Timeout, timeout)}
				return
			}

			metrics.GetOrRegisterCounter(metricWithServiceName+"/success/total", nil).Inc(1)
			metrics.GetOrRegisterCounter(metricBase+"/success/all/total", nil).Inc(1)
			responses <- storeResponse{d, cert.Sig, nil}
		}(ctx, d)
	}

	var aggCert arbstate.DataAvailabilityCertificate

	type certDetails struct {
		pubKeys        []blsSignatures.PublicKey
		sigs           []blsSignatures.Signature
		aggSignersMask uint64
		err            error
	}

	// Collect responses from backends.
	certDetailsChan := make(chan certDetails)
	go func() {
		var pubKeys []blsSignatures.PublicKey
		var sigs []blsSignatures.Signature
		var aggSignersMask uint64
		var storeFailures, successfullyStoredCount int
		var returned bool
		for i := 0; i < len(a.services); i++ {

			select {
			case <-ctx.Done():
				break
			case r := <-responses:
				if r.err != nil {
					storeFailures++
					log.Warn("das.Aggregator: Error from backend", "backend", r.details.service, "signerMask", r.details.signersMask, "err", r.err)
				} else {
					pubKeys = append(pubKeys, r.details.pubKey)
					sigs = append(sigs, r.sig)
					aggSignersMask |= r.details.signersMask

					successfullyStoredCount++
				}
			}

			// As soon as enough responses are returned, pass the response to
			// certDetailsChan, so the Store function can return, but also continue
			// running until all responses are received (or the context is canceled)
			// in order to produce accurate logs/metrics.
			if !returned {
				if successfullyStoredCount >= a.requiredServicesForStore {
					cd := certDetails{}
					cd.pubKeys = append(cd.pubKeys, pubKeys...)
					cd.sigs = append(cd.sigs, sigs...)
					cd.aggSignersMask = aggSignersMask
					certDetailsChan <- cd
					returned = true
					if a.maxAllowedServiceStoreFailures > 0 && // Ignore the case where AssumedHonest = 1, probably a testnet
						storeFailures+1 > a.maxAllowedServiceStoreFailures {
						log.Error("das.Aggregator: storing the batch data succeeded to enough DAS commitee members to generate the Data Availability Cert, but if one more had failed then the cert would not have been able to be generated. Look for preceding logs with \"Error from backend\"")
					}
				} else if storeFailures > a.maxAllowedServiceStoreFailures {
					cd := certDetails{}
					cd.err = fmt.Errorf("aggregator failed to store message to at least %d out of %d DASes (assuming %d are honest). %w", a.requiredServicesForStore, len(a.services), a.config.AssumedHonest, BatchToDasFailed)
					certDetailsChan <- cd
					returned = true
				}
			}

		}
	}()

	cd := <-certDetailsChan

	if cd.err != nil {
		return nil, cd.err
	}

	aggCert.Sig = blsSignatures.AggregateSignatures(cd.sigs)
	aggPubKey := blsSignatures.AggregatePublicKeys(cd.pubKeys)
	aggCert.SignersMask = cd.aggSignersMask

	aggCert.DataHash = expectedHash
	aggCert.Timeout = timeout
	aggCert.KeysetHash = a.keysetHash
	aggCert.Version = 1

	verified, err := blsSignatures.VerifySignature(aggCert.Sig, aggCert.SerializeSignableFields(), aggPubKey)
	if err != nil {
		//nolint:errorlint
		return nil, fmt.Errorf("%s. %w", err.Error(), BatchToDasFailed)
	}
	if !verified {
		return nil, fmt.Errorf("failed aggregate signature check. %w", BatchToDasFailed)
	}
	return &aggCert, nil
}

func (a *Aggregator) String() string {
	var b bytes.Buffer
	b.WriteString("das.Aggregator{")
	first := true
	for _, d := range a.services {
		if !first {
			b.WriteString(",")
		}
		b.WriteString(fmt.Sprintf("signersMask(aggregator):%d,", d.signersMask))
		b.WriteString(d.service.String())
	}
	b.WriteString("}")
	return b.String()
}<|MERGE_RESOLUTION|>--- conflicted
+++ resolved
@@ -135,13 +135,8 @@
 		requiredServicesForStore:       len(services) + 1 - config.RPCAggregator.AssumedHonest,
 		maxAllowedServiceStoreFailures: config.RPCAggregator.AssumedHonest - 1,
 		keysetHash:                     keysetHash,
-<<<<<<< HEAD
-		keysetBytes:                    ksBuf.Bytes(),
+		keysetBytes:                    keysetBytes,
 		addrVerifier:                   addrVerifier,
-=======
-		keysetBytes:                    keysetBytes,
-		bpVerifier:                     bpVerifier,
->>>>>>> be635cfc
 	}, nil
 }
 
