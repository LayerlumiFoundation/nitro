--- conflicted
+++ resolved
@@ -39,21 +39,12 @@
 type SeqCoordinator struct {
 	stopwaiter.StopWaiter
 
-<<<<<<< HEAD
-	sync                    *SyncMonitor
-	streamer                *TransactionStreamer
-	sequencer               *Sequencer
-	client                  redis.UniversalClient
-	config                  SeqCoordinatorConfig
-	signingKey              *[32]byte // if not nil, the redis message signing key
-	fallbackVerificationKey *[32]byte
-=======
+	sync      *SyncMonitor
 	streamer  *TransactionStreamer
 	sequencer *Sequencer
 	client    redis.UniversalClient
 	signer    *simple_hmac.SimpleHmac
 	config    SeqCoordinatorConfig
->>>>>>> 2a366213
 
 	prevChosenSequencer string
 	reportedAlive       bool
@@ -65,38 +56,23 @@
 }
 
 type SeqCoordinatorConfig struct {
-<<<<<<< HEAD
-	Enable                  bool                          `koanf:"enable"`
-	ChosenHealthcheckAddr   string                        `koanf:"chosen-healthcheck-addr"`
-	RedisUrl                string                        `koanf:"redis-url"`
-	LockoutDuration         time.Duration                 `koanf:"lockout-duration"`
-	LockoutSpare            time.Duration                 `koanf:"lockout-spare"`
-	SeqNumDuration          time.Duration                 `koanf:"seq-num-duration"`
-	UpdateInterval          time.Duration                 `koanf:"update-interval"`
-	RetryInterval           time.Duration                 `koanf:"retry-interval"`
-	MaxMsgPerPoll           arbutil.MessageIndex          `koanf:"msg-per-poll"`
-	MyUrl                   string                        `koanf:"my-url"`
-	SigningKey              string                        `koanf:"signing-key"`
-	FallbackVerificationKey string                        `koanf:"fallback-verification-key"`
-	Dangerous               SeqCoordinatorDangerousConfig `koanf:"dangerous"`
+	Enable                bool                          `koanf:"enable"`
+	ChosenHealthcheckAddr string                        `koanf:"chosen-healthcheck-addr"`
+	RedisUrl              string                        `koanf:"redis-url"`
+	LockoutDuration       time.Duration                 `koanf:"lockout-duration"`
+	LockoutSpare          time.Duration                 `koanf:"lockout-spare"`
+	SeqNumDuration        time.Duration                 `koanf:"seq-num-duration"`
+	UpdateInterval        time.Duration                 `koanf:"update-interval"`
+	RetryInterval         time.Duration                 `koanf:"retry-interval"`
+	AllowedMsgLag         arbutil.MessageIndex          `koanf:"allowed-msg-lag"`
+	MaxMsgPerPoll         arbutil.MessageIndex          `koanf:"msg-per-poll"`
+	MyUrl                 string                        `koanf:"my-url"`
+	Signing               simple_hmac.SimpleHmacConfig  `koanf:"signer"`
+	Dangerous             SeqCoordinatorDangerousConfig `koanf:"dangerous"`
 }
 
 type SeqCoordinatorDangerousConfig struct {
 	DisableSignatureVerification bool `koanf:"disable-signature-verification"`
-=======
-	Enable                bool                         `koanf:"enable"`
-	ChosenHealthcheckAddr string                       `koanf:"chosen-healthcheck-addr"`
-	RedisUrl              string                       `koanf:"redis-url"`
-	LockoutDuration       time.Duration                `koanf:"lockout-duration"`
-	LockoutSpare          time.Duration                `koanf:"lockout-spare"`
-	SeqNumDuration        time.Duration                `koanf:"seq-num-duration"`
-	UpdateInterval        time.Duration                `koanf:"update-interval"`
-	RetryInterval         time.Duration                `koanf:"retry-interval"`
-	AllowedMsgLag         arbutil.MessageIndex         `koanf:"allowed-msg-lag"`
-	MaxMsgPerPoll         arbutil.MessageIndex         `koanf:"msg-per-poll"`
-	MyUrl                 string                       `koanf:"my-url"`
-	Signing               simple_hmac.SimpleHmacConfig `koanf:"signer"`
->>>>>>> 2a366213
 }
 
 func SeqCoordinatorConfigAddOptions(prefix string, f *flag.FlagSet) {
@@ -139,13 +115,8 @@
 	Signing:         simple_hmac.TestSimpleHmacConfig,
 }
 
-<<<<<<< HEAD
 func NewSeqCoordinator(streamer *TransactionStreamer, sequencer *Sequencer, sync *SyncMonitor, config SeqCoordinatorConfig) (*SeqCoordinator, error) {
-	redisOptions, err := redis.ParseURL(config.RedisUrl)
-=======
-func NewSeqCoordinator(streamer *TransactionStreamer, sequencer *Sequencer, config SeqCoordinatorConfig) (*SeqCoordinator, error) {
 	redisClient, err := redisutil.RedisClientFromURL(config.RedisUrl)
->>>>>>> 2a366213
 	if err != nil {
 		return nil, err
 	}
@@ -157,21 +128,12 @@
 		config.MyUrl = INVALID_URL
 	}
 	coordinator := &SeqCoordinator{
-<<<<<<< HEAD
-		sync:                    sync,
-		streamer:                streamer,
-		sequencer:               sequencer,
-		client:                  redis.NewClient(redisOptions),
-		config:                  config,
-		signingKey:              signingKey,
-		fallbackVerificationKey: fallbackVerificationKey,
-=======
+		sync:      sync,
 		streamer:  streamer,
 		sequencer: sequencer,
 		client:    redisClient,
 		config:    config,
 		signer:    signer,
->>>>>>> 2a366213
 	}
 	streamer.SetSeqCoordinator(coordinator)
 	return coordinator, nil
