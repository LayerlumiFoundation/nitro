--- conflicted
+++ resolved
@@ -21,13 +21,7 @@
 type MaintenanceRunner struct {
 	stopwaiter.StopWaiter
 
-<<<<<<< HEAD
-	exec           execution.FullExecutionClient
-	config         MaintenanceConfigFetcher
-	seqCoordinator *SeqCoordinator
-	dbs            []ethdb.Database
-	lastCheck      time.Time
-=======
+	exec            execution.FullExecutionClient
 	config          MaintenanceConfigFetcher
 	seqCoordinator  *SeqCoordinator
 	dbs             []ethdb.Database
@@ -36,7 +30,6 @@
 	// lock is used to ensures that at any given time, only single node is on
 	// maintenance mode.
 	lock *SimpleRedisLock
->>>>>>> b3891547
 }
 
 type MaintenanceConfig struct {
@@ -90,26 +83,13 @@
 
 type MaintenanceConfigFetcher func() *MaintenanceConfig
 
-<<<<<<< HEAD
 func NewMaintenanceRunner(config MaintenanceConfigFetcher, seqCoordinator *SeqCoordinator, dbs []ethdb.Database, exec execution.FullExecutionClient) (*MaintenanceRunner, error) {
-	err := config().Validate()
-	if err != nil {
-		return nil, err
-	}
-	return &MaintenanceRunner{
-		config:         config,
-		exec:           exec,
-		seqCoordinator: seqCoordinator,
-		dbs:            dbs,
-		lastCheck:      time.Now().UTC(),
-	}, nil
-=======
-func NewMaintenanceRunner(config MaintenanceConfigFetcher, seqCoordinator *SeqCoordinator, dbs []ethdb.Database) (*MaintenanceRunner, error) {
 	cfg := config()
 	if err := cfg.Validate(); err != nil {
 		return nil, fmt.Errorf("validating config: %w", err)
 	}
 	res := &MaintenanceRunner{
+		exec:            exec,
 		config:          config,
 		seqCoordinator:  seqCoordinator,
 		dbs:             dbs,
@@ -126,7 +106,6 @@
 		res.lock = rl
 	}
 	return res, nil
->>>>>>> b3891547
 }
 
 func (mr *MaintenanceRunner) Start(ctxIn context.Context) {
@@ -187,38 +166,25 @@
 	return time.Minute
 }
 
-<<<<<<< HEAD
-func (c *MaintenanceRunner) runMaintenance() {
-	log.Info("compacting databases (this may take a while...)")
-	results := make(chan error, len(c.dbs))
-	expected := 0
-	for _, db := range c.dbs {
-		expected++
-=======
 func (mr *MaintenanceRunner) runMaintenance() {
 	log.Info("Compacting databases (this may take a while...)")
 	results := make(chan error, len(mr.dbs))
+	expected := 0
 	for _, db := range mr.dbs {
->>>>>>> b3891547
+		expected++
 		db := db
 		go func() {
 			results <- db.Compact(nil, nil)
 		}()
 	}
-<<<<<<< HEAD
 	expected++
 	go func() {
-		results <- c.exec.Maintenance()
+		results <- mr.exec.Maintenance()
 	}()
 	for i := 0; i < expected; i++ {
 		err := <-results
 		if err != nil {
 			log.Warn("maintenance error", "err", err)
-=======
-	for range mr.dbs {
-		if err := <-results; err != nil {
-			log.Warn("Failed to compact database", "err", err)
->>>>>>> b3891547
 		}
 	}
 	log.Info("Done compacting databases")
