--- conflicted
+++ resolved
@@ -136,12 +136,8 @@
 		seqInboxABI:  seqInboxABI,
 		seqInboxAddr: contractAddress,
 		gasRefunder:  common.HexToAddress(config.GasRefunderAddress),
-<<<<<<< HEAD
+		daWriter:     daWriter,
 		redisLock:    redisLock,
-		das:          das,
-=======
-		daWriter:     daWriter,
->>>>>>> 295d7339
 	}
 	b.dataPoster, err = dataposter.NewDataPoster(l1Reader, transactOpts, redisLock, &config.DataPoster, b.getBatchPosterPosition)
 	if err != nil {
