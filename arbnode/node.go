// Copyright 2021-2022, Offchain Labs, Inc.
// For license information, see https://github.com/nitro/blob/master/LICENSE

package arbnode

import (
	"context"
	"encoding/binary"
	"errors"
	"fmt"
	"math/big"
	"time"

	flag "github.com/spf13/pflag"

	"github.com/ethereum/go-ethereum/accounts/abi/bind"
	"github.com/ethereum/go-ethereum/arbitrum"
	"github.com/ethereum/go-ethereum/common"
	"github.com/ethereum/go-ethereum/core"
	"github.com/ethereum/go-ethereum/core/rawdb"
	"github.com/ethereum/go-ethereum/core/types"
	"github.com/ethereum/go-ethereum/crypto"
	"github.com/ethereum/go-ethereum/eth"
	"github.com/ethereum/go-ethereum/ethdb"
	"github.com/ethereum/go-ethereum/log"
	"github.com/ethereum/go-ethereum/node"
	"github.com/ethereum/go-ethereum/params"
	"github.com/ethereum/go-ethereum/rpc"
<<<<<<< HEAD
=======

	"github.com/offchainlabs/nitro/arbnode/dataposter/storage"
>>>>>>> b85ea168
	"github.com/offchainlabs/nitro/arbnode/execution"
	"github.com/offchainlabs/nitro/arbnode/resourcemanager"
	"github.com/offchainlabs/nitro/arbutil"
	"github.com/offchainlabs/nitro/broadcastclient"
	"github.com/offchainlabs/nitro/broadcastclients"
	"github.com/offchainlabs/nitro/broadcaster"
	"github.com/offchainlabs/nitro/cmd/chaininfo"
	"github.com/offchainlabs/nitro/das"
	"github.com/offchainlabs/nitro/solgen/go/bridgegen"
	"github.com/offchainlabs/nitro/solgen/go/challengegen"
	"github.com/offchainlabs/nitro/solgen/go/ospgen"
	"github.com/offchainlabs/nitro/solgen/go/rollupgen"
	"github.com/offchainlabs/nitro/staker"
	"github.com/offchainlabs/nitro/util/contracts"
	"github.com/offchainlabs/nitro/util/headerreader"
	"github.com/offchainlabs/nitro/util/signature"
	"github.com/offchainlabs/nitro/wsbroadcastserver"
)

func andTxSucceeded(ctx context.Context, l1Reader *headerreader.HeaderReader, tx *types.Transaction, err error) error {
	if err != nil {
		return fmt.Errorf("error submitting tx: %w", err)
	}
	_, err = l1Reader.WaitForTxApproval(ctx, tx)
	if err != nil {
		return fmt.Errorf("error executing tx: %w", err)
	}
	return nil
}

func deployBridgeCreator(ctx context.Context, l1Reader *headerreader.HeaderReader, auth *bind.TransactOpts) (common.Address, error) {
	client := l1Reader.Client()
	bridgeTemplate, tx, _, err := bridgegen.DeployBridge(auth, client)
	err = andTxSucceeded(ctx, l1Reader, tx, err)
	if err != nil {
		return common.Address{}, fmt.Errorf("bridge deploy error: %w", err)
	}

	seqInboxTemplate, tx, _, err := bridgegen.DeploySequencerInbox(auth, client)
	err = andTxSucceeded(ctx, l1Reader, tx, err)
	if err != nil {
		return common.Address{}, fmt.Errorf("sequencer inbox deploy error: %w", err)
	}

	inboxTemplate, tx, _, err := bridgegen.DeployInbox(auth, client)
	err = andTxSucceeded(ctx, l1Reader, tx, err)
	if err != nil {
		return common.Address{}, fmt.Errorf("inbox deploy error: %w", err)
	}

	rollupEventBridgeTemplate, tx, _, err := rollupgen.DeployRollupEventInbox(auth, client)
	err = andTxSucceeded(ctx, l1Reader, tx, err)
	if err != nil {
		return common.Address{}, fmt.Errorf("rollup event bridge deploy error: %w", err)
	}

	outboxTemplate, tx, _, err := bridgegen.DeployOutbox(auth, client)
	err = andTxSucceeded(ctx, l1Reader, tx, err)
	if err != nil {
		return common.Address{}, fmt.Errorf("outbox deploy error: %w", err)
	}

	bridgeCreatorAddr, tx, bridgeCreator, err := rollupgen.DeployBridgeCreator(auth, client)
	err = andTxSucceeded(ctx, l1Reader, tx, err)
	if err != nil {
		return common.Address{}, fmt.Errorf("bridge creator deploy error: %w", err)
	}

	tx, err = bridgeCreator.UpdateTemplates(auth, bridgeTemplate, seqInboxTemplate, inboxTemplate, rollupEventBridgeTemplate, outboxTemplate)
	err = andTxSucceeded(ctx, l1Reader, tx, err)
	if err != nil {
		return common.Address{}, fmt.Errorf("bridge creator update templates error: %w", err)
	}

	return bridgeCreatorAddr, nil
}

func deployChallengeFactory(ctx context.Context, l1Reader *headerreader.HeaderReader, auth *bind.TransactOpts) (common.Address, common.Address, error) {
	client := l1Reader.Client()
	osp0, tx, _, err := ospgen.DeployOneStepProver0(auth, client)
	err = andTxSucceeded(ctx, l1Reader, tx, err)
	if err != nil {
		return common.Address{}, common.Address{}, fmt.Errorf("osp0 deploy error: %w", err)
	}

	ospMem, _, _, err := ospgen.DeployOneStepProverMemory(auth, client)
	err = andTxSucceeded(ctx, l1Reader, tx, err)
	if err != nil {
		return common.Address{}, common.Address{}, fmt.Errorf("ospMemory deploy error: %w", err)
	}

	ospMath, _, _, err := ospgen.DeployOneStepProverMath(auth, client)
	err = andTxSucceeded(ctx, l1Reader, tx, err)
	if err != nil {
		return common.Address{}, common.Address{}, fmt.Errorf("ospMath deploy error: %w", err)
	}

	ospHostIo, _, _, err := ospgen.DeployOneStepProverHostIo(auth, client)
	err = andTxSucceeded(ctx, l1Reader, tx, err)
	if err != nil {
		return common.Address{}, common.Address{}, fmt.Errorf("ospHostIo deploy error: %w", err)
	}

	ospEntryAddr, tx, _, err := ospgen.DeployOneStepProofEntry(auth, client, osp0, ospMem, ospMath, ospHostIo)
	err = andTxSucceeded(ctx, l1Reader, tx, err)
	if err != nil {
		return common.Address{}, common.Address{}, fmt.Errorf("ospEntry deploy error: %w", err)
	}

	challengeManagerAddr, tx, _, err := challengegen.DeployChallengeManager(auth, client)
	err = andTxSucceeded(ctx, l1Reader, tx, err)
	if err != nil {
		return common.Address{}, common.Address{}, fmt.Errorf("ospEntry deploy error: %w", err)
	}

	return ospEntryAddr, challengeManagerAddr, nil
}

func deployRollupCreator(ctx context.Context, l1Reader *headerreader.HeaderReader, auth *bind.TransactOpts) (*rollupgen.RollupCreator, common.Address, common.Address, common.Address, error) {
	bridgeCreator, err := deployBridgeCreator(ctx, l1Reader, auth)
	if err != nil {
		return nil, common.Address{}, common.Address{}, common.Address{}, err
	}

	ospEntryAddr, challengeManagerAddr, err := deployChallengeFactory(ctx, l1Reader, auth)
	if err != nil {
		return nil, common.Address{}, common.Address{}, common.Address{}, err
	}

	rollupAdminLogic, tx, _, err := rollupgen.DeployRollupAdminLogic(auth, l1Reader.Client())
	err = andTxSucceeded(ctx, l1Reader, tx, err)
	if err != nil {
		return nil, common.Address{}, common.Address{}, common.Address{}, fmt.Errorf("rollup admin logic deploy error: %w", err)
	}

	rollupUserLogic, tx, _, err := rollupgen.DeployRollupUserLogic(auth, l1Reader.Client())
	err = andTxSucceeded(ctx, l1Reader, tx, err)
	if err != nil {
		return nil, common.Address{}, common.Address{}, common.Address{}, fmt.Errorf("rollup user logic deploy error: %w", err)
	}

	rollupCreatorAddress, tx, rollupCreator, err := rollupgen.DeployRollupCreator(auth, l1Reader.Client())
	err = andTxSucceeded(ctx, l1Reader, tx, err)
	if err != nil {
		return nil, common.Address{}, common.Address{}, common.Address{}, fmt.Errorf("rollup creator deploy error: %w", err)
	}

	validatorUtils, tx, _, err := rollupgen.DeployValidatorUtils(auth, l1Reader.Client())
	err = andTxSucceeded(ctx, l1Reader, tx, err)
	if err != nil {
		return nil, common.Address{}, common.Address{}, common.Address{}, fmt.Errorf("validator utils deploy error: %w", err)
	}

	validatorWalletCreator, tx, _, err := rollupgen.DeployValidatorWalletCreator(auth, l1Reader.Client())
	err = andTxSucceeded(ctx, l1Reader, tx, err)
	if err != nil {
		return nil, common.Address{}, common.Address{}, common.Address{}, fmt.Errorf("validator wallet creator deploy error: %w", err)
	}

	tx, err = rollupCreator.SetTemplates(
		auth,
		bridgeCreator,
		ospEntryAddr,
		challengeManagerAddr,
		rollupAdminLogic,
		rollupUserLogic,
		validatorUtils,
		validatorWalletCreator,
	)
	err = andTxSucceeded(ctx, l1Reader, tx, err)
	if err != nil {
		return nil, common.Address{}, common.Address{}, common.Address{}, fmt.Errorf("rollup set template error: %w", err)
	}

	return rollupCreator, rollupCreatorAddress, validatorUtils, validatorWalletCreator, nil
}

func GenerateRollupConfig(prod bool, wasmModuleRoot common.Hash, rollupOwner common.Address, chainConfig *params.ChainConfig, serializedChainConfig []byte, loserStakeEscrow common.Address) rollupgen.Config {
	var confirmPeriod uint64
	if prod {
		confirmPeriod = 45818
	} else {
		confirmPeriod = 20
	}
	return rollupgen.Config{
		ConfirmPeriodBlocks:      confirmPeriod,
		ExtraChallengeTimeBlocks: 200,
		StakeToken:               common.Address{},
		BaseStake:                big.NewInt(params.Ether),
		WasmModuleRoot:           wasmModuleRoot,
		Owner:                    rollupOwner,
		LoserStakeEscrow:         loserStakeEscrow,
		ChainId:                  chainConfig.ChainID,
		// TODO could the ChainConfig be just []byte?
		ChainConfig: string(serializedChainConfig),
		SequencerInboxMaxTimeVariation: rollupgen.ISequencerInboxMaxTimeVariation{
			DelayBlocks:   big.NewInt(60 * 60 * 24 / 15),
			FutureBlocks:  big.NewInt(12),
			DelaySeconds:  big.NewInt(60 * 60 * 24),
			FutureSeconds: big.NewInt(60 * 60),
		},
	}
}

func DeployOnL1(ctx context.Context, l1client arbutil.L1Interface, deployAuth *bind.TransactOpts, sequencer common.Address, authorizeValidators uint64, readerConfig headerreader.ConfigFetcher, config rollupgen.Config) (*chaininfo.RollupAddresses, error) {
	l1Reader, err := headerreader.New(ctx, l1client, readerConfig)
	if err != nil {
		return nil, err
	}
	l1Reader.Start(ctx)
	defer l1Reader.StopAndWait()

	if config.WasmModuleRoot == (common.Hash{}) {
		return nil, errors.New("no machine specified")
	}

	rollupCreator, _, validatorUtils, validatorWalletCreator, err := deployRollupCreator(ctx, l1Reader, deployAuth)
	if err != nil {
		return nil, fmt.Errorf("error deploying rollup creator: %w", err)
	}

	tx, err := rollupCreator.CreateRollup(
		deployAuth,
		config,
	)
	if err != nil {
		return nil, fmt.Errorf("error submitting create rollup tx: %w", err)
	}
	receipt, err := l1Reader.WaitForTxApproval(ctx, tx)
	if err != nil {
		return nil, fmt.Errorf("error executing create rollup tx: %w", err)
	}
	info, err := rollupCreator.ParseRollupCreated(*receipt.Logs[len(receipt.Logs)-1])
	if err != nil {
		return nil, fmt.Errorf("error parsing rollup created log: %w", err)
	}

	sequencerInbox, err := bridgegen.NewSequencerInbox(info.SequencerInbox, l1client)
	if err != nil {
		return nil, fmt.Errorf("error getting sequencer inbox: %w", err)
	}

	// if a zero sequencer address is specified, don't authorize any sequencers
	if sequencer != (common.Address{}) {
		tx, err = sequencerInbox.SetIsBatchPoster(deployAuth, sequencer, true)
		err = andTxSucceeded(ctx, l1Reader, tx, err)
		if err != nil {
			return nil, fmt.Errorf("error setting is batch poster: %w", err)
		}
	}

	var allowValidators []bool
	var validatorAddrs []common.Address
	for i := uint64(1); i <= authorizeValidators; i++ {
		validatorAddrs = append(validatorAddrs, crypto.CreateAddress(validatorWalletCreator, i))
		allowValidators = append(allowValidators, true)
	}
	if len(validatorAddrs) > 0 {
		rollup, err := rollupgen.NewRollupAdminLogic(info.RollupAddress, l1client)
		if err != nil {
			return nil, fmt.Errorf("error getting rollup admin: %w", err)
		}
		tx, err = rollup.SetValidator(deployAuth, validatorAddrs, allowValidators)
		err = andTxSucceeded(ctx, l1Reader, tx, err)
		if err != nil {
			return nil, fmt.Errorf("error setting validator: %w", err)
		}
	}

	return &chaininfo.RollupAddresses{
		Bridge:                 info.Bridge,
		Inbox:                  info.InboxAddress,
		SequencerInbox:         info.SequencerInbox,
		DeployedAt:             receipt.BlockNumber.Uint64(),
		Rollup:                 info.RollupAddress,
		ValidatorUtils:         validatorUtils,
		ValidatorWalletCreator: validatorWalletCreator,
	}, nil
}

type Config struct {
	RPC                  arbitrum.Config                  `koanf:"rpc"`
	Sequencer            execution.SequencerConfig        `koanf:"sequencer" reload:"hot"`
	L1Reader             headerreader.Config              `koanf:"parent-chain-reader" reload:"hot"`
	InboxReader          InboxReaderConfig                `koanf:"inbox-reader" reload:"hot"`
	DelayedSequencer     DelayedSequencerConfig           `koanf:"delayed-sequencer" reload:"hot"`
	BatchPoster          BatchPosterConfig                `koanf:"batch-poster" reload:"hot"`
	MessagePruner        MessagePrunerConfig              `koanf:"message-pruner" reload:"hot"`
	ForwardingTargetImpl string                           `koanf:"forwarding-target"`
	Forwarder            execution.ForwarderConfig        `koanf:"forwarder"`
	TxPreChecker         execution.TxPreCheckerConfig     `koanf:"tx-pre-checker" reload:"hot"`
	BlockValidator       staker.BlockValidatorConfig      `koanf:"block-validator" reload:"hot"`
	RecordingDB          arbitrum.RecordingDatabaseConfig `koanf:"recording-database"`
	Feed                 broadcastclient.FeedConfig       `koanf:"feed" reload:"hot"`
	Staker               staker.L1ValidatorConfig         `koanf:"staker"`
	SeqCoordinator       SeqCoordinatorConfig             `koanf:"seq-coordinator"`
	DataAvailability     das.DataAvailabilityConfig       `koanf:"data-availability"`
	SyncMonitor          SyncMonitorConfig                `koanf:"sync-monitor"`
	Dangerous            DangerousConfig                  `koanf:"dangerous"`
	Caching              execution.CachingConfig          `koanf:"caching"`
	Archive              bool                             `koanf:"archive"`
	TxLookupLimit        uint64                           `koanf:"tx-lookup-limit"`
	TransactionStreamer  TransactionStreamerConfig        `koanf:"transaction-streamer" reload:"hot"`
	Maintenance          MaintenanceConfig                `koanf:"maintenance" reload:"hot"`
	ResourceManagement   resourcemanager.Config           `koanf:"resource-mgmt" reload:"hot"`
}

func (c *Config) Validate() error {
	if c.L1Reader.Enable && c.Sequencer.Enable && !c.DelayedSequencer.Enable {
		log.Warn("delayed sequencer is not enabled, despite sequencer and l1 reader being enabled")
	}
	if c.DelayedSequencer.Enable && !c.Sequencer.Enable {
		return errors.New("cannot enable delayed sequencer without enabling sequencer")
	}
	if err := c.Sequencer.Validate(); err != nil {
		return err
	}
	if err := c.BlockValidator.Validate(); err != nil {
		return err
	}
	if err := c.Maintenance.Validate(); err != nil {
		return err
	}
	if err := c.InboxReader.Validate(); err != nil {
		return err
	}
	if err := c.BatchPoster.Validate(); err != nil {
		return err
	}
	if err := c.Feed.Validate(); err != nil {
		return err
	}
	if err := c.Staker.Validate(); err != nil {
		return err
	}
	return nil
}

func (c *Config) ForwardingTarget() string {
	if c.ForwardingTargetImpl == "null" {
		return ""
	}

	return c.ForwardingTargetImpl
}

func (c *Config) ValidatorRequired() bool {
	if c.BlockValidator.Enable {
		return true
	}
	if c.Staker.Enable {
		return c.Staker.ValidatorRequired()
	}
	return false
}

func ConfigAddOptions(prefix string, f *flag.FlagSet, feedInputEnable bool, feedOutputEnable bool) {
	arbitrum.ConfigAddOptions(prefix+".rpc", f)
	execution.SequencerConfigAddOptions(prefix+".sequencer", f)
	headerreader.AddOptions(prefix+".parent-chain-reader", f)
	InboxReaderConfigAddOptions(prefix+".inbox-reader", f)
	DelayedSequencerConfigAddOptions(prefix+".delayed-sequencer", f)
	BatchPosterConfigAddOptions(prefix+".batch-poster", f)
	MessagePrunerConfigAddOptions(prefix+".message-pruner", f)
	f.String(prefix+".forwarding-target", ConfigDefault.ForwardingTargetImpl, "transaction forwarding target URL, or \"null\" to disable forwarding (iff not sequencer)")
	execution.AddOptionsForNodeForwarderConfig(prefix+".forwarder", f)
	execution.TxPreCheckerConfigAddOptions(prefix+".tx-pre-checker", f)
	staker.BlockValidatorConfigAddOptions(prefix+".block-validator", f)
	arbitrum.RecordingDatabaseConfigAddOptions(prefix+".recording-database", f)
	broadcastclient.FeedConfigAddOptions(prefix+".feed", f, feedInputEnable, feedOutputEnable)
	staker.L1ValidatorConfigAddOptions(prefix+".staker", f)
	SeqCoordinatorConfigAddOptions(prefix+".seq-coordinator", f)
	das.DataAvailabilityConfigAddNodeOptions(prefix+".data-availability", f)
	SyncMonitorConfigAddOptions(prefix+".sync-monitor", f)
	DangerousConfigAddOptions(prefix+".dangerous", f)
	execution.CachingConfigAddOptions(prefix+".caching", f)
	f.Uint64(prefix+".tx-lookup-limit", ConfigDefault.TxLookupLimit, "retain the ability to lookup transactions by hash for the past N blocks (0 = all blocks)")
	TransactionStreamerConfigAddOptions(prefix+".transaction-streamer", f)
	MaintenanceConfigAddOptions(prefix+".maintenance", f)
	resourcemanager.ConfigAddOptions(prefix+".resource-mgmt", f)

	archiveMsg := fmt.Sprintf("retain past block state (deprecated, please use %v.caching.archive)", prefix)
	f.Bool(prefix+".archive", ConfigDefault.Archive, archiveMsg)
}

var ConfigDefault = Config{
	RPC:                  arbitrum.DefaultConfig,
	Sequencer:            execution.DefaultSequencerConfig,
	L1Reader:             headerreader.DefaultConfig,
	InboxReader:          DefaultInboxReaderConfig,
	DelayedSequencer:     DefaultDelayedSequencerConfig,
	BatchPoster:          DefaultBatchPosterConfig,
	MessagePruner:        DefaultMessagePrunerConfig,
	ForwardingTargetImpl: "",
	TxPreChecker:         execution.DefaultTxPreCheckerConfig,
	BlockValidator:       staker.DefaultBlockValidatorConfig,
	RecordingDB:          arbitrum.DefaultRecordingDatabaseConfig,
	Feed:                 broadcastclient.FeedConfigDefault,
	Staker:               staker.DefaultL1ValidatorConfig,
	SeqCoordinator:       DefaultSeqCoordinatorConfig,
	DataAvailability:     das.DefaultDataAvailabilityConfig,
	SyncMonitor:          DefaultSyncMonitorConfig,
	Dangerous:            DefaultDangerousConfig,
	Archive:              false,
	TxLookupLimit:        126_230_400, // 1 year at 4 blocks per second
	Caching:              execution.DefaultCachingConfig,
	TransactionStreamer:  DefaultTransactionStreamerConfig,
	ResourceManagement:   resourcemanager.DefaultConfig,
}

func ConfigDefaultL1Test() *Config {
	config := ConfigDefaultL1NonSequencerTest()
	config.Sequencer = execution.TestSequencerConfig
	config.DelayedSequencer = TestDelayedSequencerConfig
	config.BatchPoster = TestBatchPosterConfig
	config.SeqCoordinator = TestSeqCoordinatorConfig

	return config
}

func ConfigDefaultL1NonSequencerTest() *Config {
	config := ConfigDefault
	config.L1Reader = headerreader.TestConfig
	config.InboxReader = TestInboxReaderConfig
	config.Sequencer.Enable = false
	config.DelayedSequencer.Enable = false
	config.BatchPoster.Enable = false
	config.SeqCoordinator.Enable = false
	config.BlockValidator = staker.TestBlockValidatorConfig
	config.Staker.Enable = false
	config.BlockValidator.ValidationServer.URL = ""
	config.Forwarder = execution.DefaultTestForwarderConfig
	config.TransactionStreamer = DefaultTransactionStreamerConfig

	return &config
}

func ConfigDefaultL2Test() *Config {
	config := ConfigDefault
	config.Sequencer = execution.TestSequencerConfig
	config.L1Reader.Enable = false
	config.SeqCoordinator = TestSeqCoordinatorConfig
	config.Feed.Input.Verifier.Dangerous.AcceptMissing = true
	config.Feed.Output.Signed = false
	config.SeqCoordinator.Signing.ECDSA.AcceptSequencer = false
	config.SeqCoordinator.Signing.ECDSA.Dangerous.AcceptMissing = true
	config.Staker.Enable = false
	config.BlockValidator.ValidationServer.URL = ""
	config.TransactionStreamer = DefaultTransactionStreamerConfig

	return &config
}

type DangerousConfig struct {
	NoL1Listener bool `koanf:"no-l1-listener"`
}

var DefaultDangerousConfig = DangerousConfig{
	NoL1Listener: false,
}

func DangerousConfigAddOptions(prefix string, f *flag.FlagSet) {
	f.Bool(prefix+".no-l1-listener", DefaultDangerousConfig.NoL1Listener, "DANGEROUS! disables listening to L1. To be used in test nodes only")
}

type Node struct {
	ArbDB                   ethdb.Database
	Stack                   *node.Node
	Execution               *execution.ExecutionNode
	L1Reader                *headerreader.HeaderReader
	TxStreamer              *TransactionStreamer
	DeployInfo              *chaininfo.RollupAddresses
	InboxReader             *InboxReader
	InboxTracker            *InboxTracker
	DelayedSequencer        *DelayedSequencer
	BatchPoster             *BatchPoster
	MessagePruner           *MessagePruner
	BlockValidator          *staker.BlockValidator
	StatelessBlockValidator *staker.StatelessBlockValidator
	Staker                  *staker.Staker
	BroadcastServer         *broadcaster.Broadcaster
	BroadcastClients        *broadcastclients.BroadcastClients
	SeqCoordinator          *SeqCoordinator
	MaintenanceRunner       *MaintenanceRunner
	DASLifecycleManager     *das.LifecycleManager
	ClassicOutboxRetriever  *ClassicOutboxRetriever
	SyncMonitor             *SyncMonitor
	configFetcher           ConfigFetcher
	ctx                     context.Context
}

type ConfigFetcher interface {
	Get() *Config
	Start(context.Context)
	StopAndWait()
	Started() bool
}

func checkArbDbSchemaVersion(arbDb ethdb.Database) error {
	var version uint64
	hasVersion, err := arbDb.Has(dbSchemaVersion)
	if err != nil {
		return err
	}
	if hasVersion {
		versionBytes, err := arbDb.Get(dbSchemaVersion)
		if err != nil {
			return err
		}
		version = binary.BigEndian.Uint64(versionBytes)
	}
	for version != currentDbSchemaVersion {
		batch := arbDb.NewBatch()
		switch version {
		case 0:
			// No database updates are necessary for database format version 0->1.
			// This version adds a new format for delayed messages in the inbox tracker,
			// but it can still read the old format for old messages.
		default:
			return fmt.Errorf("unsupported database format version %v", version)
		}

		// Increment version and flush the batch
		version++
		versionBytes := make([]uint8, 8)
		binary.BigEndian.PutUint64(versionBytes, version)
		err = batch.Put(dbSchemaVersion, versionBytes)
		if err != nil {
			return err
		}
		err = batch.Write()
		if err != nil {
			return err
		}
	}
	return nil
}

func createNodeImpl(
	ctx context.Context,
	stack *node.Node,
	chainDb ethdb.Database,
	arbDb ethdb.Database,
	configFetcher ConfigFetcher,
	l2BlockChain *core.BlockChain,
	l1client arbutil.L1Interface,
	deployInfo *chaininfo.RollupAddresses,
	txOptsValidator *bind.TransactOpts,
	txOptsBatchPoster *bind.TransactOpts,
	dataSigner signature.DataSignerFunc,
	fatalErrChan chan error,
) (*Node, error) {
	config := configFetcher.Get()

	err := checkArbDbSchemaVersion(arbDb)
	if err != nil {
		return nil, err
	}

	l2Config := l2BlockChain.Config()
	l2ChainId := l2Config.ChainID.Uint64()

	syncMonitor := NewSyncMonitor(&config.SyncMonitor)
	var classicOutbox *ClassicOutboxRetriever
	classicMsgDb, err := stack.OpenDatabase("classic-msg", 0, 0, "", true)
	if err != nil {
		if l2Config.ArbitrumChainParams.GenesisBlockNum > 0 {
			log.Warn("Classic Msg Database not found", "err", err)
		}
		classicOutbox = nil
	} else {
		classicOutbox = NewClassicOutboxRetriever(classicMsgDb)
	}

	var l1Reader *headerreader.HeaderReader
	if config.L1Reader.Enable {
		l1Reader, err = headerreader.New(ctx, l1client, func() *headerreader.Config { return &configFetcher.Get().L1Reader })
		if err != nil {
			return nil, err
		}
	}

	sequencerConfigFetcher := func() *execution.SequencerConfig { return &configFetcher.Get().Sequencer }
	txprecheckConfigFetcher := func() *execution.TxPreCheckerConfig { return &configFetcher.Get().TxPreChecker }
	exec, err := execution.CreateExecutionNode(stack, chainDb, l2BlockChain, l1Reader, syncMonitor,
		config.ForwardingTarget(), &config.Forwarder, config.RPC, &config.RecordingDB,
		sequencerConfigFetcher, txprecheckConfigFetcher)
	if err != nil {
		return nil, err
	}

	var broadcastServer *broadcaster.Broadcaster
	if config.Feed.Output.Enable {
		var maybeDataSigner signature.DataSignerFunc
		if config.Feed.Output.Signed {
			if dataSigner == nil {
				return nil, errors.New("cannot sign outgoing feed")
			}
			maybeDataSigner = dataSigner
		}
		broadcastServer = broadcaster.NewBroadcaster(func() *wsbroadcastserver.BroadcasterConfig { return &configFetcher.Get().Feed.Output }, l2ChainId, fatalErrChan, maybeDataSigner)
	}

	transactionStreamerConfigFetcher := func() *TransactionStreamerConfig { return &configFetcher.Get().TransactionStreamer }
	txStreamer, err := NewTransactionStreamer(arbDb, l2Config, exec.ExecEngine, broadcastServer, fatalErrChan, transactionStreamerConfigFetcher)
	if err != nil {
		return nil, err
	}
	var coordinator *SeqCoordinator
	var bpVerifier *contracts.BatchPosterVerifier
	if deployInfo != nil && l1client != nil {
		sequencerInboxAddr := deployInfo.SequencerInbox

		seqInboxCaller, err := bridgegen.NewSequencerInboxCaller(sequencerInboxAddr, l1client)
		if err != nil {
			return nil, err
		}
		bpVerifier = contracts.NewBatchPosterVerifier(seqInboxCaller)
	}

	if config.SeqCoordinator.Enable {
		coordinator, err = NewSeqCoordinator(dataSigner, bpVerifier, txStreamer, exec.Sequencer, syncMonitor, config.SeqCoordinator)
		if err != nil {
			return nil, err
		}
	} else if config.Sequencer.Enable && !config.Sequencer.Dangerous.NoCoordinator {
		return nil, errors.New("sequencer must be enabled with coordinator, unless dangerous.no-coordinator set")
	}
	dbs := []ethdb.Database{chainDb, arbDb}
	maintenanceRunner, err := NewMaintenanceRunner(func() *MaintenanceConfig { return &configFetcher.Get().Maintenance }, coordinator, dbs)
	if err != nil {
		return nil, err
	}

	var broadcastClients *broadcastclients.BroadcastClients
	if config.Feed.Input.Enable() {
		currentMessageCount, err := txStreamer.GetMessageCount()
		if err != nil {
			return nil, err
		}

		broadcastClients, err = broadcastclients.NewBroadcastClients(
			func() *broadcastclient.Config { return &configFetcher.Get().Feed.Input },
			l2ChainId,
			currentMessageCount,
			txStreamer,
			nil,
			fatalErrChan,
			bpVerifier,
		)
		if err != nil {
			return nil, err
		}
	}

	if !config.L1Reader.Enable {
		return &Node{
			arbDb,
			stack,
			exec,
			nil,
			txStreamer,
			nil,
			nil,
			nil,
			nil,
			nil,
			nil,
			nil,
			nil,
			nil,
			broadcastServer,
			broadcastClients,
			coordinator,
			maintenanceRunner,
			nil,
			classicOutbox,
			syncMonitor,
			configFetcher,
			ctx,
		}, nil
	}

	if deployInfo == nil {
		return nil, errors.New("deployinfo is nil")
	}
	delayedBridge, err := NewDelayedBridge(l1client, deployInfo.Bridge, deployInfo.DeployedAt)
	if err != nil {
		return nil, err
	}
	sequencerInbox, err := NewSequencerInbox(l1client, deployInfo.SequencerInbox, int64(deployInfo.DeployedAt))
	if err != nil {
		return nil, err
	}

	var daWriter das.DataAvailabilityServiceWriter
	var daReader das.DataAvailabilityServiceReader
	var dasLifecycleManager *das.LifecycleManager
	if config.DataAvailability.Enable {
		if config.BatchPoster.Enable {
			daWriter, daReader, dasLifecycleManager, err = das.CreateBatchPosterDAS(ctx, &config.DataAvailability, dataSigner, l1client, deployInfo.SequencerInbox)
			if err != nil {
				return nil, err
			}
		} else {
			daReader, dasLifecycleManager, err = das.CreateDAReaderForNode(ctx, &config.DataAvailability, l1Reader, &deployInfo.SequencerInbox)
			if err != nil {
				return nil, err
			}
		}

		daReader = das.NewReaderTimeoutWrapper(daReader, config.DataAvailability.RequestTimeout)

		if config.DataAvailability.PanicOnError {
			if daWriter != nil {
				daWriter = das.NewWriterPanicWrapper(daWriter)
			}
			daReader = das.NewReaderPanicWrapper(daReader)
		}
	} else if l2BlockChain.Config().ArbitrumChainParams.DataAvailabilityCommittee {
		return nil, errors.New("a data availability service is required for this chain, but it was not configured")
	}

	inboxTracker, err := NewInboxTracker(arbDb, txStreamer, daReader)
	if err != nil {
		return nil, err
	}
	inboxReader, err := NewInboxReader(inboxTracker, l1client, l1Reader, new(big.Int).SetUint64(deployInfo.DeployedAt), delayedBridge, sequencerInbox, func() *InboxReaderConfig { return &configFetcher.Get().InboxReader })
	if err != nil {
		return nil, err
	}
	txStreamer.SetInboxReaders(inboxReader, delayedBridge)

	var statelessBlockValidator *staker.StatelessBlockValidator
	if config.BlockValidator.ValidationServer.URL != "" {
		statelessBlockValidator, err = staker.NewStatelessBlockValidator(
			inboxReader,
			inboxTracker,
			txStreamer,
			l2BlockChain,
			chainDb,
			rawdb.NewTable(arbDb, storage.BlockValidatorPrefix),
			daReader,
			func() *staker.BlockValidatorConfig { return &configFetcher.Get().BlockValidator },
			stack,
		)
	} else {
		err = errors.New("no validator url specified")
	}
	if err != nil {
		if config.ValidatorRequired() || config.Staker.Enable {
			return nil, fmt.Errorf("%w: failed to init block validator", err)
		}
		log.Warn("validation not supported", "err", err)
		statelessBlockValidator = nil
	}

	var blockValidator *staker.BlockValidator
	if config.ValidatorRequired() {
		blockValidator, err = staker.NewBlockValidator(
			statelessBlockValidator,
			inboxTracker,
			txStreamer,
			func() *staker.BlockValidatorConfig { return &configFetcher.Get().BlockValidator },
			fatalErrChan,
		)
		if err != nil {
			return nil, err
		}
	}

	var stakerObj *staker.Staker
	var messagePruner *MessagePruner

	if config.Staker.Enable {
		var wallet staker.ValidatorWalletInterface
		if config.Staker.UseSmartContractWallet || txOptsValidator == nil {
			var existingWalletAddress *common.Address
			if len(config.Staker.ContractWalletAddress) > 0 {
				if !common.IsHexAddress(config.Staker.ContractWalletAddress) {
					log.Error("invalid validator smart contract wallet", "addr", config.Staker.ContractWalletAddress)
					return nil, errors.New("invalid validator smart contract wallet address")
				}
				tmpAddress := common.HexToAddress(config.Staker.ContractWalletAddress)
				existingWalletAddress = &tmpAddress
			}
			wallet, err = staker.NewContractValidatorWallet(existingWalletAddress, deployInfo.ValidatorWalletCreator, deployInfo.Rollup, l1Reader, txOptsValidator, int64(deployInfo.DeployedAt), func(common.Address) {})
			if err != nil {
				return nil, err
			}
		} else {
			if len(config.Staker.ContractWalletAddress) > 0 {
				return nil, errors.New("validator contract wallet specified but flag to use a smart contract wallet was not specified")
			}
			wallet, err = staker.NewEoaValidatorWallet(deployInfo.Rollup, l1client, txOptsValidator)
			if err != nil {
				return nil, err
			}
		}

		notifiers := make([]staker.LatestStakedNotifier, 0)
		if config.MessagePruner.Enable && !config.Caching.Archive {
			messagePruner = NewMessagePruner(txStreamer, inboxTracker, func() *MessagePrunerConfig { return &configFetcher.Get().MessagePruner })
			notifiers = append(notifiers, messagePruner)
		}

		stakerObj, err = staker.NewStaker(l1Reader, wallet, bind.CallOpts{}, config.Staker, blockValidator, statelessBlockValidator, notifiers, deployInfo.ValidatorUtils, fatalErrChan)
		if err != nil {
			return nil, err
		}
		if stakerObj.Strategy() != staker.WatchtowerStrategy {
			err := wallet.Initialize(ctx)
			if err != nil {
				return nil, err
			}
		}
		var txValidatorSenderPtr *common.Address
		if txOptsValidator != nil {
			txValidatorSenderPtr = &txOptsValidator.From
		}
		whitelisted, err := stakerObj.IsWhitelisted(ctx)
		if err != nil {
			return nil, err
		}
		log.Info("running as validator", "txSender", txValidatorSenderPtr, "actingAsWallet", wallet.Address(), "whitelisted", whitelisted, "strategy", config.Staker.Strategy)
	}

	var batchPoster *BatchPoster
	var delayedSequencer *DelayedSequencer
	if config.BatchPoster.Enable {
		if txOptsBatchPoster == nil {
			return nil, errors.New("batchposter, but no TxOpts")
		}
<<<<<<< HEAD
		batchPoster, err = NewBatchPoster(rawdb.NewTable(arbDb, BlockValidatorPrefix), l1Reader, inboxTracker, txStreamer, syncMonitor, func() *BatchPosterConfig { return &configFetcher.Get().BatchPoster }, deployInfo, txOptsBatchPoster, daWriter)
=======
		batchPoster, err = NewBatchPoster(rawdb.NewTable(arbDb, storage.BlockValidatorPrefix), l1Reader, inboxTracker, txStreamer, syncMonitor, func() *BatchPosterConfig { return &configFetcher.Get().BatchPoster }, deployInfo, txOptsBatchPoster, daWriter)
>>>>>>> b85ea168
		if err != nil {
			return nil, err
		}
	}
	// always create DelayedSequencer, it won't do anything if it is disabled
	delayedSequencer, err = NewDelayedSequencer(l1Reader, inboxReader, exec.ExecEngine, coordinator, func() *DelayedSequencerConfig { return &configFetcher.Get().DelayedSequencer })
	if err != nil {
		return nil, err
	}

	return &Node{
		arbDb,
		stack,
		exec,
		l1Reader,
		txStreamer,
		deployInfo,
		inboxReader,
		inboxTracker,
		delayedSequencer,
		batchPoster,
		messagePruner,
		blockValidator,
		statelessBlockValidator,
		stakerObj,
		broadcastServer,
		broadcastClients,
		coordinator,
		maintenanceRunner,
		dasLifecycleManager,
		classicOutbox,
		syncMonitor,
		configFetcher,
		ctx,
	}, nil
}

func (n *Node) OnConfigReload(_ *Config, _ *Config) error {
	// TODO
	return nil
}

func CreateNode(
	ctx context.Context,
	stack *node.Node,
	chainDb ethdb.Database,
	arbDb ethdb.Database,
	configFetcher ConfigFetcher,
	l2BlockChain *core.BlockChain,
	l1client arbutil.L1Interface,
	deployInfo *chaininfo.RollupAddresses,
	txOptsValidator *bind.TransactOpts,
	txOptsBatchPoster *bind.TransactOpts,
	dataSigner signature.DataSignerFunc,
	fatalErrChan chan error,
) (*Node, error) {
	currentNode, err := createNodeImpl(ctx, stack, chainDb, arbDb, configFetcher, l2BlockChain, l1client, deployInfo, txOptsValidator, txOptsBatchPoster, dataSigner, fatalErrChan)
	if err != nil {
		return nil, err
	}
	var apis []rpc.API
	if currentNode.BlockValidator != nil {
		apis = append(apis, rpc.API{
			Namespace: "arb",
			Version:   "1.0",
			Service:   &BlockValidatorAPI{val: currentNode.BlockValidator},
			Public:    false,
		})
	}
	if currentNode.StatelessBlockValidator != nil {
		apis = append(apis, rpc.API{
			Namespace: "arbvalidator",
			Version:   "1.0",
			Service: &BlockValidatorDebugAPI{
				val:        currentNode.StatelessBlockValidator,
				blockchain: l2BlockChain,
			},
			Public: false,
		})
	}

	apis = append(apis, rpc.API{
		Namespace: "arb",
		Version:   "1.0",
		Service:   execution.NewArbAPI(currentNode.Execution.TxPublisher),
		Public:    false,
	})
	config := configFetcher.Get()
	apis = append(apis, rpc.API{
		Namespace: "arbdebug",
		Version:   "1.0",
		Service: execution.NewArbDebugAPI(
			l2BlockChain,
			config.RPC.ArbDebug.BlockRangeBound,
			config.RPC.ArbDebug.TimeoutQueueBound,
		),
		Public: false,
	})
	apis = append(apis, rpc.API{
		Namespace: "arbtrace",
		Version:   "1.0",
		Service: execution.NewArbTraceForwarderAPI(
			config.RPC.ClassicRedirect,
			config.RPC.ClassicRedirectTimeout,
		),
		Public: false,
	})
	apis = append(apis, rpc.API{
		Namespace: "debug",
		Service:   eth.NewDebugAPI(eth.NewArbEthereum(l2BlockChain, chainDb)),
		Public:    false,
	})
	stack.RegisterAPIs(apis)

	return currentNode, nil
}

func (n *Node) Start(ctx context.Context) error {
	// config is the static config at start, not a dynamic config
	config := n.configFetcher.Get()
	n.SyncMonitor.Initialize(n.InboxReader, n.TxStreamer, n.SeqCoordinator)
	n.Execution.ArbInterface.Initialize(n)
	err := n.Stack.Start()
	if err != nil {
		return fmt.Errorf("error starting geth stack: %w", err)
	}
	err = n.Execution.Backend.Start()
	if err != nil {
		return fmt.Errorf("error starting geth backend: %w", err)
	}
	err = n.Execution.TxPublisher.Initialize(ctx)
	if err != nil {
		return fmt.Errorf("error initializing transaction publisher: %w", err)
	}
	if n.InboxTracker != nil {
		err = n.InboxTracker.Initialize()
		if err != nil {
			return fmt.Errorf("error initializing inbox tracker: %w", err)
		}
	}
	if n.BroadcastServer != nil {
		err = n.BroadcastServer.Initialize()
		if err != nil {
			return fmt.Errorf("error initializing feed broadcast server: %w", err)
		}
	}
	if n.InboxTracker != nil && n.BroadcastServer != nil && config.Sequencer.Enable && !config.SeqCoordinator.Enable {
		// Normally, the sequencer would populate the feed backlog when it acquires the lockout.
		// However, if the sequencer coordinator is not enabled, we must populate the backlog on startup.
		err = n.InboxTracker.PopulateFeedBacklog(n.BroadcastServer)
		if err != nil {
			return fmt.Errorf("error populating feed backlog on startup: %w", err)
		}
	}
	err = n.TxStreamer.Start(ctx)
	if err != nil {
		return fmt.Errorf("error starting transaction streamer: %w", err)
	}
	n.Execution.ExecEngine.Start(ctx)
	if n.InboxReader != nil {
		err = n.InboxReader.Start(ctx)
		if err != nil {
			return fmt.Errorf("error starting inbox reader: %w", err)
		}
	}
	if n.DelayedSequencer != nil && n.SeqCoordinator == nil {
		err = n.DelayedSequencer.ForceSequenceDelayed(ctx)
		if err != nil {
			return fmt.Errorf("error performing initial delayed sequencing: %w", err)
		}
	}
	err = n.Execution.TxPublisher.Start(ctx)
	if err != nil {
		return fmt.Errorf("error starting transaction puiblisher: %w", err)
	}
	if n.SeqCoordinator != nil {
		n.SeqCoordinator.Start(ctx)
	}
	if n.MaintenanceRunner != nil {
		n.MaintenanceRunner.Start(ctx)
	}
	if n.DelayedSequencer != nil {
		n.DelayedSequencer.Start(ctx)
	}
	if n.BatchPoster != nil {
		n.BatchPoster.Start(ctx)
	}
	if n.MessagePruner != nil {
		n.MessagePruner.Start(ctx)
	}
	if n.Staker != nil {
		err = n.Staker.Initialize(ctx)
		if err != nil {
			return fmt.Errorf("error initializing staker: %w", err)
		}
	}
	if n.StatelessBlockValidator != nil {
		err = n.StatelessBlockValidator.Start(ctx)
		if err != nil {
			if n.configFetcher.Get().ValidatorRequired() {
				return fmt.Errorf("error initializing stateless block validator: %w", err)
			}
			log.Info("validation not set up", "err", err)
			n.StatelessBlockValidator = nil
			n.BlockValidator = nil
		}
	}
	if n.BlockValidator != nil {
		err = n.BlockValidator.Initialize(ctx)
		if err != nil {
			return fmt.Errorf("error initializing block validator: %w", err)
		}
		err = n.BlockValidator.Start(ctx)
		if err != nil {
			return fmt.Errorf("error starting block validator: %w", err)
		}
	}
	if n.Staker != nil {
		n.Staker.Start(ctx)
	}
	if n.L1Reader != nil {
		n.L1Reader.Start(ctx)
	}
	if n.BroadcastServer != nil {
		err = n.BroadcastServer.Start(ctx)
		if err != nil {
			return fmt.Errorf("error starting feed broadcast server: %w", err)
		}
	}
	if n.BroadcastClients != nil {
		go func() {
			if n.InboxReader != nil {
				select {
				case <-n.InboxReader.CaughtUp():
				case <-ctx.Done():
					return
				}
			}
			n.BroadcastClients.Start(ctx)
		}()
	}
	if n.configFetcher != nil {
		n.configFetcher.Start(ctx)
	}
	return nil
}

func (n *Node) StopAndWait() {
	if n.MaintenanceRunner != nil && n.MaintenanceRunner.Started() {
		n.MaintenanceRunner.StopAndWait()
	}
	if n.configFetcher != nil && n.configFetcher.Started() {
		n.configFetcher.StopAndWait()
	}
	if n.SeqCoordinator != nil && n.SeqCoordinator.Started() {
		// Releases the chosen sequencer lockout,
		// and stops the background thread but not the redis client.
		n.SeqCoordinator.PrepareForShutdown()
	}
	n.Stack.StopRPC() // does nothing if not running
	if n.Execution.TxPublisher.Started() {
		n.Execution.TxPublisher.StopAndWait()
	}
	if n.DelayedSequencer != nil && n.DelayedSequencer.Started() {
		n.DelayedSequencer.StopAndWait()
	}
	if n.BatchPoster != nil && n.BatchPoster.Started() {
		n.BatchPoster.StopAndWait()
	}
	if n.MessagePruner != nil && n.MessagePruner.Started() {
		n.MessagePruner.StopAndWait()
	}
	if n.BroadcastServer != nil && n.BroadcastServer.Started() {
		n.BroadcastServer.StopAndWait()
	}
	if n.BroadcastClients != nil {
		n.BroadcastClients.StopAndWait()
	}
	if n.BlockValidator != nil && n.BlockValidator.Started() {
		n.BlockValidator.StopAndWait()
	}
	if n.Staker != nil {
		n.Staker.StopAndWait()
	}
	if n.StatelessBlockValidator != nil {
		n.StatelessBlockValidator.Stop()
	}
	n.Execution.Recorder.OrderlyShutdown()
	if n.InboxReader != nil && n.InboxReader.Started() {
		n.InboxReader.StopAndWait()
	}
	if n.L1Reader != nil && n.L1Reader.Started() {
		n.L1Reader.StopAndWait()
	}
	if n.TxStreamer.Started() {
		n.TxStreamer.StopAndWait()
	}
	if n.Execution.ExecEngine.Started() {
		n.Execution.ExecEngine.StopAndWait()
	}
	if n.SeqCoordinator != nil && n.SeqCoordinator.Started() {
		// Just stops the redis client (most other stuff was stopped earlier)
		n.SeqCoordinator.StopAndWait()
	}
	n.Execution.ArbInterface.BlockChain().Stop() // does nothing if not running
	if err := n.Execution.Backend.Stop(); err != nil {
		log.Error("backend stop", "err", err)
	}
	if n.DASLifecycleManager != nil {
		n.DASLifecycleManager.StopAndWaitUntil(2 * time.Second)
	}
	if err := n.Stack.Close(); err != nil {
		log.Error("error on stak close", "err", err)
	}
}<|MERGE_RESOLUTION|>--- conflicted
+++ resolved
@@ -26,11 +26,6 @@
 	"github.com/ethereum/go-ethereum/node"
 	"github.com/ethereum/go-ethereum/params"
 	"github.com/ethereum/go-ethereum/rpc"
-<<<<<<< HEAD
-=======
-
-	"github.com/offchainlabs/nitro/arbnode/dataposter/storage"
->>>>>>> b85ea168
 	"github.com/offchainlabs/nitro/arbnode/execution"
 	"github.com/offchainlabs/nitro/arbnode/resourcemanager"
 	"github.com/offchainlabs/nitro/arbutil"
@@ -770,9 +765,8 @@
 			inboxReader,
 			inboxTracker,
 			txStreamer,
-			l2BlockChain,
-			chainDb,
-			rawdb.NewTable(arbDb, storage.BlockValidatorPrefix),
+			exec.Recorder,
+			rawdb.NewTable(arbDb, BlockValidatorPrefix),
 			daReader,
 			func() *staker.BlockValidatorConfig { return &configFetcher.Get().BlockValidator },
 			stack,
@@ -864,11 +858,7 @@
 		if txOptsBatchPoster == nil {
 			return nil, errors.New("batchposter, but no TxOpts")
 		}
-<<<<<<< HEAD
 		batchPoster, err = NewBatchPoster(rawdb.NewTable(arbDb, BlockValidatorPrefix), l1Reader, inboxTracker, txStreamer, syncMonitor, func() *BatchPosterConfig { return &configFetcher.Get().BatchPoster }, deployInfo, txOptsBatchPoster, daWriter)
-=======
-		batchPoster, err = NewBatchPoster(rawdb.NewTable(arbDb, storage.BlockValidatorPrefix), l1Reader, inboxTracker, txStreamer, syncMonitor, func() *BatchPosterConfig { return &configFetcher.Get().BatchPoster }, deployInfo, txOptsBatchPoster, daWriter)
->>>>>>> b85ea168
 		if err != nil {
 			return nil, err
 		}
