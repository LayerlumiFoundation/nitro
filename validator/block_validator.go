--- conflicted
+++ resolved
@@ -454,13 +454,8 @@
 			return
 		}
 		atomic.AddInt32(&v.atomicValidationsRunning, 1)
-<<<<<<< HEAD
-		go v.validate(validationEntry, v.posToValidate[0], v.posToValidate[idx])
+		go v.validate(ctx, validationEntry, v.posToValidate[0], v.posToValidate[idx])
 		v.posNextSend = validationEntry.Pos + 1
-=======
-		go v.validate(ctx, validationEntry, v.posToValidate[0], v.posToValidate[idx])
-		v.posNextSend = validationEntry.EndPos + 1
->>>>>>> a6c21bbf
 		v.posToValidate = v.posToValidate[idx+1:]
 	}
 }
