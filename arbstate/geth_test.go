//
// Copyright 2021-2022, Offchain Labs, Inc. All rights reserved.
//

package arbstate

import (
	"bytes"
	"math/big"
	"testing"

	"github.com/ethereum/go-ethereum/common"
	"github.com/ethereum/go-ethereum/consensus"
	"github.com/ethereum/go-ethereum/core"
	"github.com/ethereum/go-ethereum/core/state"
	"github.com/ethereum/go-ethereum/core/types"
	"github.com/ethereum/go-ethereum/core/vm"
	"github.com/ethereum/go-ethereum/params"
	"github.com/offchainlabs/nitro/arbos"
	"github.com/offchainlabs/nitro/util/testhelpers"

	"github.com/offchainlabs/nitro/arbos/arbosState"
	"github.com/offchainlabs/nitro/arbos/util"
)

type TestChainContext struct {
}

func (r *TestChainContext) Engine() consensus.Engine {
	return arbos.Engine{}
}

func (r *TestChainContext) GetHeader(hash common.Hash, num uint64) *types.Header {
	return &types.Header{}
}

var testChainConfig = &params.ChainConfig{
	ChainID:             big.NewInt(0),
	HomesteadBlock:      big.NewInt(0),
	DAOForkBlock:        nil,
	DAOForkSupport:      true,
	EIP150Block:         big.NewInt(0),
	EIP150Hash:          common.Hash{},
	EIP155Block:         big.NewInt(0),
	EIP158Block:         big.NewInt(0),
	ByzantiumBlock:      big.NewInt(0),
	ConstantinopleBlock: big.NewInt(0),
	PetersburgBlock:     big.NewInt(0),
	IstanbulBlock:       big.NewInt(0),
	MuirGlacierBlock:    big.NewInt(0),
	BerlinBlock:         big.NewInt(0),
	LondonBlock:         big.NewInt(0),
	ArbitrumChainParams: params.ArbitrumDevTestParams(),
}

func TestEthDepositMessage(t *testing.T) {

	_, statedb := arbosState.NewArbosMemoryBackedArbOSState()
	addr := common.HexToAddress("0x32abcdeffffff")
	balance := common.BigToHash(big.NewInt(789789897789798))
	balance2 := common.BigToHash(big.NewInt(98))

	if statedb.GetBalance(addr).Sign() != 0 {
		Fail(t)
	}

	firstRequestId := common.BigToHash(big.NewInt(3))
	header := arbos.L1IncomingMessageHeader{
		Kind:        arbos.L1MessageType_EthDeposit,
		Poster:      addr,
<<<<<<< HEAD
		BlockNumber: 864513,
		Timestamp:   8794561564,
		RequestId:   common.BigToHash(big.NewInt(3)),
		L1BaseFee:   big.NewInt(10000000000000),
=======
		BlockNumber: common.BigToHash(big.NewInt(864513)),
		Timestamp:   common.BigToHash(big.NewInt(8794561564)),
		RequestId:   &firstRequestId,
		BaseFeeL1:   common.BigToHash(big.NewInt(10000000000000)),
>>>>>>> 5e1f061c
	}
	msgBuf := bytes.Buffer{}
	if err := util.HashToWriter(balance, &msgBuf); err != nil {
		t.Error(err)
	}
	msg := arbos.L1IncomingMessage{
		Header: &header,
		L2msg:  msgBuf.Bytes(),
	}

	serialized, err := msg.Serialize()
	if err != nil {
		t.Error(err)
	}

	secondRequestId := common.BigToHash(big.NewInt(4))
	header.RequestId = &secondRequestId
	msgBuf2 := bytes.Buffer{}
	if err := util.HashToWriter(balance2, &msgBuf2); err != nil {
		t.Error(err)
	}
	msg2 := arbos.L1IncomingMessage{
		Header: &header,
		L2msg:  msgBuf2.Bytes(),
	}
	serialized2, err := msg2.Serialize()
	if err != nil {
		t.Error(err)
	}

	RunMessagesThroughAPI(t, [][]byte{serialized, serialized2}, statedb)

	balanceAfter := statedb.GetBalance(util.RemapL1Address(addr))
	if balanceAfter.Cmp(new(big.Int).Add(balance.Big(), balance2.Big())) != 0 {
		Fail(t)
	}
}

func RunMessagesThroughAPI(t *testing.T, msgs [][]byte, statedb *state.StateDB) {
	chainId := big.NewInt(6456554)
	for _, data := range msgs {
		msg, err := arbos.ParseIncomingL1Message(bytes.NewReader(data))
		if err != nil {
			t.Error(err)
		}
		txes, err := msg.ParseL2Transactions(chainId)
		if err != nil {
			t.Error(err)
		}
		chainContext := &TestChainContext{}
		header := &types.Header{
			Number:     big.NewInt(1000),
			Difficulty: big.NewInt(1000),
		}
		gasPool := core.GasPool(100000)
		for _, tx := range txes {
			_, _, err := core.ApplyTransaction(testChainConfig, chainContext, nil, &gasPool, statedb, header, tx, &header.GasUsed, vm.Config{})
			if err != nil {
				Fail(t, err)
			}
		}

		arbos.FinalizeBlock(nil, nil, statedb)
	}
}

func Require(t *testing.T, err error, text ...string) {
	t.Helper()
	testhelpers.RequireImpl(t, err, text...)
}

func Fail(t *testing.T, printables ...interface{}) {
	t.Helper()
	testhelpers.FailImpl(t, printables...)
}<|MERGE_RESOLUTION|>--- conflicted
+++ resolved
@@ -68,17 +68,10 @@
 	header := arbos.L1IncomingMessageHeader{
 		Kind:        arbos.L1MessageType_EthDeposit,
 		Poster:      addr,
-<<<<<<< HEAD
 		BlockNumber: 864513,
 		Timestamp:   8794561564,
-		RequestId:   common.BigToHash(big.NewInt(3)),
+		RequestId:   &firstRequestId,
 		L1BaseFee:   big.NewInt(10000000000000),
-=======
-		BlockNumber: common.BigToHash(big.NewInt(864513)),
-		Timestamp:   common.BigToHash(big.NewInt(8794561564)),
-		RequestId:   &firstRequestId,
-		BaseFeeL1:   common.BigToHash(big.NewInt(10000000000000)),
->>>>>>> 5e1f061c
 	}
 	msgBuf := bytes.Buffer{}
 	if err := util.HashToWriter(balance, &msgBuf); err != nil {
