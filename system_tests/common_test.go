--- conflicted
+++ resolved
@@ -508,11 +508,7 @@
 	l2info info, currentNode *arbnode.Node, l2client *ethclient.Client, l1info info,
 	l1backend *eth.Ethereum, l1client *ethclient.Client, l1stack *node.Node,
 ) {
-<<<<<<< HEAD
-	l2info, currentNode, l2client, _, l1info, l1backend, l1client, l1stack = createTestNodeOnL1WithConfigImpl(t, ctx, isSequencer, nodeConfig, execConfig, chainConfig, stackConfig)
-=======
-	l2info, currentNode, l2client, _, l1info, l1backend, l1client, l1stack = createTestNodeOnL1WithConfigImpl(t, ctx, isSequencer, nodeConfig, chainConfig, stackConfig, nil)
->>>>>>> 0cbd8c72
+	l2info, currentNode, l2client, _, l1info, l1backend, l1client, l1stack = createTestNodeOnL1WithConfigImpl(t, ctx, isSequencer, nodeConfig, execConfig, chainConfig, stackConfig, nil)
 	return
 }
 
@@ -572,11 +568,7 @@
 	Require(t, err)
 
 	currentNode, err = arbnode.CreateNode(
-<<<<<<< HEAD
-		ctx, l2stack, execNode, l2arbDb, nodeConfig, l2blockchain.Config(), l1client,
-=======
-		ctx, l2stack, l2chainDb, l2arbDb, NewFetcherFromConfig(nodeConfig), l2blockchain, l1client,
->>>>>>> 0cbd8c72
+		ctx, l2stack, execNode, l2arbDb, NewFetcherFromConfig(nodeConfig), l2blockchain.Config(), l1client,
 		addresses, sequencerTxOptsPtr, dataSigner, fatalErrChan,
 	)
 	Require(t, err)
@@ -611,17 +603,13 @@
 	AddDefaultValNode(t, ctx, nodeConfig, true)
 
 	l2info, stack, chainDb, arbDb, blockchain := createL2BlockChain(t, l2Info, "", params.ArbitrumDevTestChainConfig())
-<<<<<<< HEAD
 
 	Require(t, execConfig.Validate())
 	execConfigFetcher := func() *gethexec.Config { return execConfig }
 	execNode, err := gethexec.CreateExecutionNode(stack, chainDb, blockchain, nil, execConfigFetcher)
 	Require(t, err)
 
-	currentNode, err := arbnode.CreateNode(ctx, stack, execNode, arbDb, nodeConfig, blockchain.Config(), nil, nil, nil, nil, feedErrChan)
-=======
-	currentNode, err := arbnode.CreateNode(ctx, stack, chainDb, arbDb, NewFetcherFromConfig(nodeConfig), blockchain, nil, nil, nil, nil, feedErrChan)
->>>>>>> 0cbd8c72
+	currentNode, err := arbnode.CreateNode(ctx, stack, execNode, arbDb, NewFetcherFromConfig(nodeConfig), blockchain.Config(), nil, nil, nil, nil, feedErrChan)
 	Require(t, err)
 
 	// Give the node an init message
@@ -738,15 +726,11 @@
 
 	AddDefaultValNode(t, ctx, nodeConfig, true)
 
-<<<<<<< HEAD
 	configFetcher := func() *gethexec.Config { return execConfig }
 	currentExec, err := gethexec.CreateExecutionNode(l2stack, l2chainDb, l2blockchain, l1client, configFetcher)
 	Require(t, err)
 
-	currentNode, err := arbnode.CreateNode(ctx, l2stack, currentExec, l2arbDb, nodeConfig, l2blockchain.Config(), l1client, first.DeployInfo, &txOpts, dataSigner, feedErrChan)
-=======
-	currentNode, err := arbnode.CreateNode(ctx, l2stack, l2chainDb, l2arbDb, NewFetcherFromConfig(nodeConfig), l2blockchain, l1client, first.DeployInfo, &txOpts, dataSigner, feedErrChan)
->>>>>>> 0cbd8c72
+	currentNode, err := arbnode.CreateNode(ctx, l2stack, currentExec, l2arbDb, NewFetcherFromConfig(nodeConfig), l2blockchain.Config(), l1client, first.DeployInfo, &txOpts, dataSigner, feedErrChan)
 	Require(t, err)
 
 	err = currentNode.Start(ctx)
