// Copyright 2021-2022, Offchain Labs, Inc.
// For license information, see https://github.com/nitro/blob/master/LICENSE

package main

import (
	"context"
	"crypto/ecdsa"
	"fmt"
	"math"
	"math/big"
	"os"
	"os/signal"
	"strings"
	"syscall"
	"time"

	"github.com/ethereum/go-ethereum/graphql"

	"github.com/ethereum/go-ethereum/accounts"
	"github.com/ethereum/go-ethereum/accounts/abi/bind"
	"github.com/ethereum/go-ethereum/accounts/keystore"
	"github.com/ethereum/go-ethereum/common"
	"github.com/ethereum/go-ethereum/core"
	"github.com/ethereum/go-ethereum/crypto"
	"github.com/ethereum/go-ethereum/ethclient"
	"github.com/ethereum/go-ethereum/log"
	"github.com/ethereum/go-ethereum/metrics"
	"github.com/ethereum/go-ethereum/metrics/exp"
	"github.com/ethereum/go-ethereum/node"
	"github.com/ethereum/go-ethereum/params"
	"github.com/knadh/koanf"
	koanfjson "github.com/knadh/koanf/parsers/json"
	"github.com/knadh/koanf/providers/confmap"
	"github.com/pkg/errors"
	flag "github.com/spf13/pflag"

	"github.com/offchainlabs/nitro/arbnode"
	"github.com/offchainlabs/nitro/arbos"
	"github.com/offchainlabs/nitro/arbos/arbosState"
	"github.com/offchainlabs/nitro/cmd/conf"
	"github.com/offchainlabs/nitro/cmd/genericconf"
	"github.com/offchainlabs/nitro/cmd/util"
	"github.com/offchainlabs/nitro/statetransfer"

	_ "github.com/ethereum/go-ethereum/eth/tracers/js"
	_ "github.com/ethereum/go-ethereum/eth/tracers/native"
	_ "github.com/offchainlabs/nitro/nodeInterface"
)

func printSampleUsage(name string) {
	fmt.Printf("\n")
	fmt.Printf("Sample usage:                  %s --help \n", name)
}

func main() {
	ctx := context.Background()

	vcsRevision, vcsTime := genericconf.GetVersion()
	nodeConfig, l1Wallet, l2DevWallet, l1Client, l1ChainId, err := ParseNode(ctx, os.Args[1:])
	if err != nil {
		fmt.Printf("\nrevision: %v, vcs.time: %v\n", vcsRevision, vcsTime)
		printSampleUsage(os.Args[0])
		if !strings.Contains(err.Error(), "help requested") {
			fmt.Printf("%s\n", err.Error())
		}

		return
	}
	logFormat, err := genericconf.ParseLogType(nodeConfig.LogType)
	if err != nil {
		flag.Usage()
		panic(fmt.Sprintf("Error parsing log type: %v", err))
	}
	glogger := log.NewGlogHandler(log.StreamHandler(os.Stderr, logFormat))
	glogger.Verbosity(log.Lvl(nodeConfig.LogLevel))
	log.Root().SetHandler(glogger)

	log.Info("Running Arbitrum nitro node", "revision", vcsRevision, "vcs.time", vcsTime)

	if nodeConfig.Node.Dangerous.NoL1Listener {
		nodeConfig.Node.L1Reader.Enable = false
		nodeConfig.Node.Sequencer.Enable = true // we sequence messages, but not to l1
		nodeConfig.Node.BatchPoster.Enable = false
		nodeConfig.Node.DelayedSequencer.Enable = false
	} else {
		nodeConfig.Node.L1Reader.Enable = true
	}

	if nodeConfig.Node.Sequencer.Enable {
		if nodeConfig.Node.ForwardingTarget() != "" {
			flag.Usage()
			panic("forwarding-target set when sequencer enabled")
		}
		if nodeConfig.Node.L1Reader.Enable && nodeConfig.Node.InboxReader.HardReorg {
			panic("hard reorgs cannot safely be enabled with sequencer mode enabled")
		}
	} else if nodeConfig.Node.ForwardingTargetImpl == "" {
		flag.Usage()
		panic("forwarding-target unset, and not sequencer (can set to \"null\" to disable forwarding)")
	}

	if nodeConfig.Node.SeqCoordinator.Enable {
		if nodeConfig.Node.SeqCoordinator.SigningKey == "" && !nodeConfig.Node.SeqCoordinator.Dangerous.DisableSignatureVerification {
			panic("sequencer coordinator enabled, but signing key unset, and signature verification isn't disabled")
		}
	}

	// Perform sanity check on mode
	_, err = nodeConfig.Node.DataAvailability.Mode()
	if err != nil {
		panic(err.Error())
	}

	var rollupAddrs arbnode.RollupAddresses
	var l1TransactionOpts *bind.TransactOpts
	if nodeConfig.Node.L1Reader.Enable {
		log.Info("connected to l1 chain", "l1url", nodeConfig.L1.URL, "l1chainid", l1ChainId)

		rollupAddrs, err = nodeConfig.L1.Rollup.ParseAddresses()
		if err != nil {
			panic(err)
		}

		if nodeConfig.Node.BatchPoster.Enable || nodeConfig.Node.Validator.Enable {
			l1TransactionOpts, err = util.GetTransactOptsFromWallet(
				l1Wallet,
				new(big.Int).SetUint64(nodeConfig.L1.ChainID),
			)
			if err != nil {
				panic(err)
			}
		}
	} else if l1Client != nil {
		// Don't need l1Client anymore
		log.Info("used chain id to get rollup parameters", "l1url", nodeConfig.L1.URL, "l1chainid", l1ChainId)
		l1Client = nil
	}

	if nodeConfig.Node.Validator.Enable {
		if !nodeConfig.Node.L1Reader.Enable {
			flag.Usage()
			panic("validator must read from L1")
		}
		if !nodeConfig.Node.Validator.Dangerous.WithoutBlockValidator {
			nodeConfig.Node.BlockValidator.Enable = true
		}
	}

	stackConf := node.DefaultConfig
	stackConf.DataDir = nodeConfig.Persistent.Chain
<<<<<<< HEAD
	nodeConfig.HTTP.Apply(&stackConf)
	nodeConfig.WS.Apply(&stackConf)
=======
	stackConf.HTTPHost = nodeConfig.HTTP.Addr
	stackConf.HTTPPort = nodeConfig.HTTP.Port
	stackConf.HTTPVirtualHosts = nodeConfig.HTTP.VHosts
	stackConf.HTTPModules = nodeConfig.HTTP.API
	stackConf.HTTPCors = nodeConfig.HTTP.CORSDomain
	stackConf.WSHost = nodeConfig.WS.Addr
	stackConf.WSPort = nodeConfig.WS.Port
	stackConf.WSOrigins = nodeConfig.WS.Origins
	stackConf.WSModules = nodeConfig.WS.API
	stackConf.WSExposeAll = nodeConfig.WS.ExposeAll
	stackConf.GraphQLCors = nodeConfig.GraphQL.CORSDomain
	stackConf.GraphQLVirtualHosts = nodeConfig.GraphQL.VHosts
>>>>>>> 0cbc528a
	if nodeConfig.WS.ExposeAll {
		stackConf.WSModules = append(stackConf.WSModules, "personal")
	}
	stackConf.P2P.ListenAddr = ""
	stackConf.P2P.NoDial = true
	stackConf.P2P.NoDiscovery = true
	stack, err := node.New(&stackConf)
	if err != nil {
		flag.Usage()
		panic(err)
	}

	var devAddr common.Address
	var devPrivKey *ecdsa.PrivateKey
	if l2DevWallet.PrivateKey != "" {
		devPrivKey, err = crypto.HexToECDSA(l2DevWallet.PrivateKey)
		if err != nil {
			panic(err)
		}

		devAddr = crypto.PubkeyToAddress(devPrivKey.PublicKey)

		log.Info("Dev node funded private key", "priv", l2DevWallet.PrivateKey)
		log.Info("Funded public address", "addr", devAddr)
	}

	if l2DevWallet.Pathname != "" {
		myKeystore := keystore.NewKeyStore(l2DevWallet.Pathname, keystore.StandardScryptN, keystore.StandardScryptP)
		stack.AccountManager().AddBackend(myKeystore)
		var account accounts.Account
		if myKeystore.HasAddress(devAddr) {
			account.Address = devAddr
			account, err = myKeystore.Find(account)
		} else if l2DevWallet.Account != "" && myKeystore.HasAddress(common.HexToAddress(l2DevWallet.Account)) {
			account.Address = common.HexToAddress(l2DevWallet.Account)
			account, err = myKeystore.Find(account)
		} else {
			if l2DevWallet.Password() == nil {
				panic("l2 password not set")
			}
			if devPrivKey == nil {
				panic("l2 private key not set")
			}
			account, err = myKeystore.ImportECDSA(devPrivKey, *l2DevWallet.Password())
		}
		if err != nil {
			panic(err)
		}
		if l2DevWallet.Password() == nil {
			panic("l2 password not set")
		}
		err = myKeystore.Unlock(account, *l2DevWallet.Password())
		if err != nil {
			panic(err)
		}
	}
	var initDataReader statetransfer.InitDataReader = nil

	chainDb, err := stack.OpenDatabaseWithFreezer("l2chaindata", 0, 0, "", "", false)
	if err != nil {
		panic(fmt.Sprintf("Failed to open database: %v", err))
	}

	if nodeConfig.ImportFile != "" {
		initDataReader, err = statetransfer.NewJsonInitDataReader(nodeConfig.ImportFile)
		if err != nil {
			panic(err)
		}
	} else {
		var initData statetransfer.ArbosInitializationInfo
		if nodeConfig.DevInit {
			initData = statetransfer.ArbosInitializationInfo{
				Accounts: []statetransfer.AccountInitializationInfo{
					{
						Addr:       devAddr,
						EthBalance: new(big.Int).Mul(big.NewInt(params.Ether), big.NewInt(1000)),
						Nonce:      0,
					},
				},
			}
		}
		initDataReader = statetransfer.NewMemoryInitDataReader(&initData)
	}

	chainConfig, err := arbos.GetChainConfig(new(big.Int).SetUint64(nodeConfig.L2.ChainID))
	if err != nil {
		panic(err)
	}

	var l2BlockChain *core.BlockChain
	if nodeConfig.NoInit {
		blocksInDb, err := chainDb.Ancients()
		if err != nil {
			panic(err)
		}
		if blocksInDb == 0 {
			panic("No initialization mode supplied, no blocks in Db")
		}
		l2BlockChain, err = arbnode.GetBlockChain(chainDb, arbnode.DefaultCacheConfigFor(stack, nodeConfig.Node.Archive), chainConfig)
		if err != nil {
			panic(err)
		}
	} else {
		blockReader, err := initDataReader.GetStoredBlockReader()
		if err != nil {
			panic(err)
		}
		blockNum, err := arbnode.ImportBlocksToChainDb(chainDb, blockReader)
		if err != nil {
			panic(err)
		}
		l2BlockChain, err = arbnode.WriteOrTestBlockChain(chainDb, arbnode.DefaultCacheConfigFor(stack, nodeConfig.Node.Archive), initDataReader, blockNum, chainConfig)
		if err != nil {
			panic(err)
		}
	}

	// Check that this ArbOS state has the correct chain ID
	{
		statedb, err := l2BlockChain.State()
		if err != nil {
			panic(err)
		}
		currentArbosState, err := arbosState.OpenSystemArbosState(statedb, nil, true)
		if err != nil {
			panic(err)
		}
		chainId, err := currentArbosState.ChainId()
		if err != nil {
			panic(err)
		}
		if chainId.Cmp(chainConfig.ChainID) != 0 {
			panic(fmt.Sprintf("attempted to launch node with chain ID %v on ArbOS state with chain ID %v", chainConfig.ChainID, chainId))
		}
	}

	if nodeConfig.Metrics {
		go metrics.CollectProcessMetrics(nodeConfig.MetricsServer.UpdateInterval)

		if nodeConfig.MetricsServer.Addr != "" {
			address := fmt.Sprintf("%v:%v", nodeConfig.MetricsServer.Addr, nodeConfig.MetricsServer.Port)
			exp.Setup(address)
		}
	}

	currentNode, err := arbnode.CreateNode(stack, chainDb, &nodeConfig.Node, l2BlockChain, l1Client, &rollupAddrs, l1TransactionOpts)
	if err != nil {
		panic(err)
	}
	if nodeConfig.Node.Dangerous.NoL1Listener && nodeConfig.DevInit {
		// If we don't have any messages, we're not connected to the L1, and we're using a dev init,
		// we should create our own fake init message.
		count, err := currentNode.TxStreamer.GetMessageCount()
		if err != nil {
			panic(err)
		}
		if count == 0 {
			err = currentNode.TxStreamer.AddFakeInitMessage()
			if err != nil {
				panic(err)
			}
		}
	}
	gqlConf := nodeConfig.GraphQL
	if gqlConf.Enable {
		if err := graphql.New(stack, currentNode.Backend.APIBackend(), gqlConf.CORSDomain, gqlConf.VHosts); err != nil {
			panic(fmt.Sprintf("Failed to register the GraphQL service: %v", err))
		}
	}
	if err := stack.Start(); err != nil {
		panic(fmt.Sprintf("Error starting protocol stack: %v\n", err))
	}

	sigint := make(chan os.Signal, 1)
	signal.Notify(sigint, os.Interrupt, syscall.SIGTERM)

	<-sigint
	// cause future ctrl+c's to panic
	close(sigint)

	if err := stack.Close(); err != nil {
		panic(fmt.Sprintf("Error closing stack: %v\n", err))
	}
}

type NodeConfig struct {
<<<<<<< HEAD
	Conf          genericconf.ConfConfig          `koanf:"conf"`
	Node          arbnode.Config                  `koanf:"node"`
	L1            conf.L1Config                   `koanf:"l1"`
	L2            conf.L2Config                   `koanf:"l2"`
	LogLevel      int                             `koanf:"log-level"`
	LogType       string                          `koanf:"log-type"`
	Persistent    conf.PersistentConfig           `koanf:"persistent"`
	HTTP          genericconf.HTTPConfig          `koanf:"http"`
	WS            genericconf.WSConfig            `koanf:"ws"`
	DevInit       bool                            `koanf:"dev-init"`
	NoInit        bool                            `koanf:"no-init"`
	ImportFile    string                          `koanf:"import-file"`
	Metrics       bool                            `koanf:"metrics"`
	MetricsServer genericconf.MetricsServerConfig `koanf:"metrics-server"`
=======
	Conf          conf.ConfConfig          `koanf:"conf"`
	Node          arbnode.Config           `koanf:"node"`
	L1            conf.L1Config            `koanf:"l1"`
	L2            conf.L2Config            `koanf:"l2"`
	LogLevel      int                      `koanf:"log-level"`
	LogType       string                   `koanf:"log-type"`
	Persistent    conf.PersistentConfig    `koanf:"persistent"`
	HTTP          conf.HTTPConfig          `koanf:"http"`
	WS            conf.WSConfig            `koanf:"ws"`
	GraphQL       conf.GraphQLConfig       `koanf:"graphql"`
	DevInit       bool                     `koanf:"dev-init"`
	NoInit        bool                     `koanf:"no-init"`
	ImportFile    string                   `koanf:"import-file"`
	Metrics       bool                     `koanf:"metrics"`
	MetricsServer conf.MetricsServerConfig `koanf:"metrics-server"`
>>>>>>> 0cbc528a
}

var NodeConfigDefault = NodeConfig{
	Conf:          genericconf.ConfConfigDefault,
	Node:          arbnode.ConfigDefault,
	L1:            conf.L1ConfigDefault,
	L2:            conf.L2ConfigDefault,
	LogLevel:      int(log.LvlInfo),
	LogType:       "plaintext",
	Persistent:    conf.PersistentConfigDefault,
	HTTP:          genericconf.HTTPConfigDefault,
	WS:            genericconf.WSConfigDefault,
	DevInit:       false,
	ImportFile:    "",
	Metrics:       false,
	MetricsServer: genericconf.MetricsServerConfigDefault,
}

func NodeConfigAddOptions(f *flag.FlagSet) {
	genericconf.ConfConfigAddOptions("conf", f)
	arbnode.ConfigAddOptions("node", f, true, true)
	conf.L1ConfigAddOptions("l1", f)
	conf.L2ConfigAddOptions("l2", f)
	f.Int("log-level", NodeConfigDefault.LogLevel, "log level")
	f.String("log-type", NodeConfigDefault.LogType, "log type (plaintext or json)")
	conf.PersistentConfigAddOptions("persistent", f)
<<<<<<< HEAD
	genericconf.HTTPConfigAddOptions("http", f)
	genericconf.WSConfigAddOptions("ws", f)
=======
	conf.HTTPConfigAddOptions("http", f)
	conf.WSConfigAddOptions("ws", f)
	conf.GraphQLConfigAddOptions("graphql", f)
>>>>>>> 0cbc528a
	f.Bool("dev-init", NodeConfigDefault.DevInit, "init with dev data (1 account with balance) instead of file import")
	f.Bool("no-init", NodeConfigDefault.DevInit, "Do not init chain. Data must be valid in database.")
	f.String("import-file", NodeConfigDefault.ImportFile, "path for json data to import")
	f.Bool("metrics", NodeConfigDefault.Metrics, "enable metrics")
	genericconf.MetricsServerAddOptions("metrics-server", f)
}

func (c *NodeConfig) ResolveDirectoryNames() error {
	err := c.Persistent.ResolveDirectoryNames()
	if err != nil {
		return err
	}
	c.L1.ResolveDirectoryNames(c.Persistent.Chain)
	c.L2.ResolveDirectoryNames(c.Persistent.Chain)

	return nil
}

func ParseNode(ctx context.Context, args []string) (*NodeConfig, *genericconf.WalletConfig, *genericconf.WalletConfig, *ethclient.Client, *big.Int, error) {
	f := flag.NewFlagSet("", flag.ContinueOnError)

	NodeConfigAddOptions(f)

	k, err := util.BeginCommonParse(f, args)
	if err != nil {
		return nil, nil, nil, nil, nil, err
	}

	var l1ChainId *big.Int
	var l1Client *ethclient.Client
	l1URL := k.String("l1.url")
	configChainId := uint64(k.Int64("l1.chain-id"))
	if l1URL != "" {
		maxConnectionAttempts := k.Int("l1.connection-attempts")
		if maxConnectionAttempts <= 0 {
			maxConnectionAttempts = math.MaxInt
		}
		for i := 1; i <= maxConnectionAttempts; i++ {
			l1Client, err = ethclient.DialContext(ctx, l1URL)
			if err == nil {
				l1ChainId, err = l1Client.ChainID(ctx)
				if err == nil {
					// Successfully got chain ID
					break
				}
			}
			if i < maxConnectionAttempts {
				log.Warn("error connecting to L1", "err", err)
			} else {
				panic(err)
			}

			timer := time.NewTimer(time.Second * 1)
			select {
			case <-ctx.Done():
				timer.Stop()
				return nil, nil, nil, nil, nil, errors.New("aborting startup")
			case <-timer.C:
			}
		}
	} else if configChainId == 0 && !k.Bool("conf.dump") {
		return nil, nil, nil, nil, nil, errors.New("l1 chain id not provided")
	} else if k.Bool("node.l1-reader.enable") {
		return nil, nil, nil, nil, nil, errors.New("l1 reader enabled but --l1.url not provided")
	}

	if l1ChainId == nil {
		l1ChainId = big.NewInt(int64(configChainId))
	}

	if configChainId != l1ChainId.Uint64() {
		if configChainId != 0 {
			log.Error("chain id from L1 does not match command line chain id", "l1", l1ChainId.String(), "cli", configChainId)
			return nil, nil, nil, nil, nil, errors.New("chain id from L1 does not match command line chain id")
		}

		err := k.Load(confmap.Provider(map[string]interface{}{
			"l1.chain-id": l1ChainId.Uint64(),
		}, "."), nil)
		if err != nil {
			return nil, nil, nil, nil, nil, errors.Wrap(err, "error setting ")
		}
	}

	switch l1ChainId.Uint64() {
	case 1: // mainnet
		switch k.String("l2.rollup.rollup") {
		case "", "0x767cff8d8de386d7cbe91dbd39675132ba2f5967":
			return nil, nil, nil, nil, nil, errors.New("mainnet not supported yet")
		}
	case 5: // goerli
		switch k.String("l2.rollup.rollup") {
		case "", "0x767cff8d8de386d7cbe91dbd39675132ba2f5967":
			if err := applyNitroDevNetRollupParameters(k); err != nil {
				return nil, nil, nil, nil, nil, err
			}
		}
	}

	err = util.ApplyOverrides(f, k)
	if err != nil {
		return nil, nil, nil, nil, nil, err
	}

	var nodeConfig NodeConfig
	if err := util.EndCommonParse(k, &nodeConfig); err != nil {
		return nil, nil, nil, nil, nil, err
	}

	if nodeConfig.Conf.Dump {
		// Print out current configuration

		// Don't keep printing configuration file and don't print wallet passwords
		err := k.Load(confmap.Provider(map[string]interface{}{
			"conf.dump":             false,
			"l1.wallet.password":    "",
			"l1.wallet.private-key": "",
			"l2.wallet.password":    "",
			"l2.wallet.private-key": "",
		}, "."), nil)
		if err != nil {
			return nil, nil, nil, nil, nil, errors.Wrap(err, "error removing extra parameters before dump")
		}

		c, err := k.Marshal(koanfjson.Parser())
		if err != nil {
			return nil, nil, nil, nil, nil, errors.Wrap(err, "unable to marshal config file to JSON")
		}

		fmt.Println(string(c))
		os.Exit(0)
	}

	if nodeConfig.Persistent.Chain == "" {
		return nil, nil, nil, nil, nil, errors.New("--persistent.chain not specified")
	}

	err = nodeConfig.ResolveDirectoryNames()
	if err != nil {
		return nil, nil, nil, nil, nil, err
	}

	// Don't pass around wallet contents with normal configuration
	l1Wallet := nodeConfig.L1.Wallet
	l2DevWallet := nodeConfig.L2.DevWallet
	nodeConfig.L1.Wallet = genericconf.WalletConfigDefault
	nodeConfig.L2.DevWallet = genericconf.WalletConfigDefault

	return &nodeConfig, &l1Wallet, &l2DevWallet, l1Client, l1ChainId, nil
}

func applyNitroDevNetRollupParameters(k *koanf.Koanf) error {
	return k.Load(confmap.Provider(map[string]interface{}{
		"persistent.chain":                   "goerli",
		"node.forwarding-target":             "https://nitro-devnet.arbitrum.io/rpc",
		"node.feed.input.url":                "wss://nitro-devnet.arbitrum.io/feed",
		"l1.rollup.bridge":                   "0x9903a892da86c1e04522d63b08e5514a921e81df",
		"l1.rollup.inbox":                    "0x1fdbbcc914e84af593884bf8e8dd6877c29035a2",
		"l1.rollup.rollup":                   "0x767cff8d8de386d7cbe91dbd39675132ba2f5967",
		"l1.rollup.sequencer-inbox":          "0xb32f4257e05c56c53d46bbec9e85770eb52425d6",
		"l1.rollup.validator-utils":          "0x96f42d78bac19a050595c4ea6f64fe355e0af90a",
		"l1.rollup.validator-wallet-creator": "0xd562adc7ff479461d29e3a3c602a017c34196add",
		"l1.rollup.deployed-at":              6664425,
		"l2.chain-id":                        421612,
	}, "."), nil)
}<|MERGE_RESOLUTION|>--- conflicted
+++ resolved
@@ -149,23 +149,9 @@
 
 	stackConf := node.DefaultConfig
 	stackConf.DataDir = nodeConfig.Persistent.Chain
-<<<<<<< HEAD
 	nodeConfig.HTTP.Apply(&stackConf)
 	nodeConfig.WS.Apply(&stackConf)
-=======
-	stackConf.HTTPHost = nodeConfig.HTTP.Addr
-	stackConf.HTTPPort = nodeConfig.HTTP.Port
-	stackConf.HTTPVirtualHosts = nodeConfig.HTTP.VHosts
-	stackConf.HTTPModules = nodeConfig.HTTP.API
-	stackConf.HTTPCors = nodeConfig.HTTP.CORSDomain
-	stackConf.WSHost = nodeConfig.WS.Addr
-	stackConf.WSPort = nodeConfig.WS.Port
-	stackConf.WSOrigins = nodeConfig.WS.Origins
-	stackConf.WSModules = nodeConfig.WS.API
-	stackConf.WSExposeAll = nodeConfig.WS.ExposeAll
-	stackConf.GraphQLCors = nodeConfig.GraphQL.CORSDomain
-	stackConf.GraphQLVirtualHosts = nodeConfig.GraphQL.VHosts
->>>>>>> 0cbc528a
+	nodeConfig.GraphQL.Apply(&stackConf)
 	if nodeConfig.WS.ExposeAll {
 		stackConf.WSModules = append(stackConf.WSModules, "personal")
 	}
@@ -352,7 +338,6 @@
 }
 
 type NodeConfig struct {
-<<<<<<< HEAD
 	Conf          genericconf.ConfConfig          `koanf:"conf"`
 	Node          arbnode.Config                  `koanf:"node"`
 	L1            conf.L1Config                   `koanf:"l1"`
@@ -362,28 +347,12 @@
 	Persistent    conf.PersistentConfig           `koanf:"persistent"`
 	HTTP          genericconf.HTTPConfig          `koanf:"http"`
 	WS            genericconf.WSConfig            `koanf:"ws"`
+	GraphQL       genericconf.GraphQLConfig       `koanf:"graphql"`
 	DevInit       bool                            `koanf:"dev-init"`
 	NoInit        bool                            `koanf:"no-init"`
 	ImportFile    string                          `koanf:"import-file"`
 	Metrics       bool                            `koanf:"metrics"`
 	MetricsServer genericconf.MetricsServerConfig `koanf:"metrics-server"`
-=======
-	Conf          conf.ConfConfig          `koanf:"conf"`
-	Node          arbnode.Config           `koanf:"node"`
-	L1            conf.L1Config            `koanf:"l1"`
-	L2            conf.L2Config            `koanf:"l2"`
-	LogLevel      int                      `koanf:"log-level"`
-	LogType       string                   `koanf:"log-type"`
-	Persistent    conf.PersistentConfig    `koanf:"persistent"`
-	HTTP          conf.HTTPConfig          `koanf:"http"`
-	WS            conf.WSConfig            `koanf:"ws"`
-	GraphQL       conf.GraphQLConfig       `koanf:"graphql"`
-	DevInit       bool                     `koanf:"dev-init"`
-	NoInit        bool                     `koanf:"no-init"`
-	ImportFile    string                   `koanf:"import-file"`
-	Metrics       bool                     `koanf:"metrics"`
-	MetricsServer conf.MetricsServerConfig `koanf:"metrics-server"`
->>>>>>> 0cbc528a
 }
 
 var NodeConfigDefault = NodeConfig{
@@ -410,14 +379,9 @@
 	f.Int("log-level", NodeConfigDefault.LogLevel, "log level")
 	f.String("log-type", NodeConfigDefault.LogType, "log type (plaintext or json)")
 	conf.PersistentConfigAddOptions("persistent", f)
-<<<<<<< HEAD
 	genericconf.HTTPConfigAddOptions("http", f)
 	genericconf.WSConfigAddOptions("ws", f)
-=======
-	conf.HTTPConfigAddOptions("http", f)
-	conf.WSConfigAddOptions("ws", f)
-	conf.GraphQLConfigAddOptions("graphql", f)
->>>>>>> 0cbc528a
+	genericconf.GraphQLConfigAddOptions("graphql", f)
 	f.Bool("dev-init", NodeConfigDefault.DevInit, "init with dev data (1 account with balance) instead of file import")
 	f.Bool("no-init", NodeConfigDefault.DevInit, "Do not init chain. Data must be valid in database.")
 	f.String("import-file", NodeConfigDefault.ImportFile, "path for json data to import")
